# The earlier versions of airbyte-cdk (0.28.0<=) had the airbyte_protocol python classes
# declared inline in the airbyte-cdk code. However, somewhere around Feb 2023 the
# Airbyte Protocol moved to its own repo/PyPi package, called airbyte-protocol-models.
# This directory including the airbyte_protocol.py and well_known_types.py files
# are just wrappers on top of that stand-alone package which do some namespacing magic
# to make the airbyte_protocol python classes available to the airbyte-cdk consumer as part
# of airbyte-cdk rather than a standalone package.
from .airbyte_protocol import (
    AdvancedAuth,
    AirbyteCatalog,
    AirbyteConnectionStatus,
    AirbyteControlConnectorConfigMessage,
    AirbyteControlMessage,
    AirbyteErrorTraceMessage,
    AirbyteEstimateTraceMessage,
    AirbyteGlobalState,
    AirbyteLogMessage,
    AirbyteMessage,
    AirbyteProtocol,
    AirbyteRecordMessage,
    AirbyteStateBlob,
    AirbyteStateMessage,
    AirbyteStateType,
    AirbyteStream,
    AirbyteStreamState,
    AirbyteStreamStatus,
    AirbyteStreamStatusTraceMessage,
    AirbyteTraceMessage,
    AuthFlowType,
    AuthSpecification,
    AuthType,
<<<<<<< HEAD
    BaseModel,
=======
>>>>>>> 43213a65
    ConfiguredAirbyteCatalog,
    ConfiguredAirbyteStream,
    ConnectorSpecification,
    DestinationSyncMode,
    EstimateType,
    FailureType,
    Level,
    OAuth2Specification,
    OAuthConfigSpecification,
    OrchestratorType,
    Status,
    StreamDescriptor,
    SyncMode,
    TraceType,
    Type,
)
from .well_known_types import (
    BinaryData,
    Boolean,
    Date,
<<<<<<< HEAD
    Enum,
=======
>>>>>>> 43213a65
    Integer,
    IntegerEnum,
    Model,
    Number,
    NumberEnum,
    String,
    TimestampWithoutTimezone,
    TimestampWithTimezone,
    TimeWithoutTimezone,
    TimeWithTimezone,
)<|MERGE_RESOLUTION|>--- conflicted
+++ resolved
@@ -29,10 +29,6 @@
     AuthFlowType,
     AuthSpecification,
     AuthType,
-<<<<<<< HEAD
-    BaseModel,
-=======
->>>>>>> 43213a65
     ConfiguredAirbyteCatalog,
     ConfiguredAirbyteStream,
     ConnectorSpecification,
@@ -53,10 +49,6 @@
     BinaryData,
     Boolean,
     Date,
-<<<<<<< HEAD
-    Enum,
-=======
->>>>>>> 43213a65
     Integer,
     IntegerEnum,
     Model,
