--- conflicted
+++ resolved
@@ -12,7 +12,7 @@
 
 DIALECT_NAME = "_config_dialect"
 
-config_to_quoting: [QuotingBehavior, int] = {
+config_to_quoting: Dict[QuotingBehavior, int] = {
     QuotingBehavior.QUOTE_ALL: csv.QUOTE_ALL,
     QuotingBehavior.QUOTE_SPECIAL_CHARACTERS: csv.QUOTE_MINIMAL,
     QuotingBehavior.QUOTE_NONNUMERIC: csv.QUOTE_NONNUMERIC,
@@ -21,17 +21,6 @@
 
 
 class CsvParser(FileTypeParser):
-<<<<<<< HEAD
-    async def infer_schema(self, file: RemoteFile, stream_reader: AbstractFileBasedStreamReader) -> Dict[str, Any]:
-        with stream_reader.open_file(file) as fp:
-            reader = csv.DictReader(fp)  # type: ignore
-            return {field.strip(): {"type": ["null", "string"]} for field in next(reader)}
-
-    def parse_records(self, file: RemoteFile, stream_reader: AbstractFileBasedStreamReader) -> Iterable[Dict[str, Any]]:
-        with stream_reader.open_file(file) as fp:
-            reader = csv.DictReader(fp)  # type: ignore
-            yield from reader
-=======
     async def infer_schema(
         self, config: FileBasedStreamConfig, file: RemoteFile, stream_reader: AbstractFileBasedStreamReader
     ) -> Dict[str, Any]:
@@ -49,13 +38,13 @@
             with stream_reader.open_file(file) as fp:
                 # todo: the existing InMemoryFilesSource.open_file() test source doesn't currently require an encoding, but actual
                 #  sources will likely require one. Rather than modify the interface now we can wait until the real use case
-                reader = csv.DictReader(fp, dialect=dialect_name)
+                reader = csv.DictReader(fp, dialect=dialect_name)  # type: ignore
                 schema = {field.strip(): {"type": ["null", "string"]} for field in next(reader)}
                 csv.unregister_dialect(dialect_name)
                 return schema
         else:
             with stream_reader.open_file(file) as fp:
-                reader = csv.DictReader(fp)
+                reader = csv.DictReader(fp, dialect=dialect_name)  # type: ignore
                 return {field.strip(): {"type": ["null", "string"]} for field in next(reader)}
 
     def parse_records(
@@ -77,10 +66,9 @@
             with stream_reader.open_file(file) as fp:
                 # todo: the existing InMemoryFilesSource.open_file() test source doesn't currently require an encoding, but actual
                 #  sources will likely require one. Rather than modify the interface now we can wait until the real use case
-                reader = csv.DictReader(fp, dialect=dialect_name)
+                reader = csv.DictReader(fp, dialect=dialect_name)  # type: ignore
                 yield from reader
         else:
             with stream_reader.open_file(file) as fp:
-                reader = csv.DictReader(fp)
-                yield from reader
->>>>>>> aa57cc21
+                reader = csv.DictReader(fp)  # type: ignore
+                yield from reader