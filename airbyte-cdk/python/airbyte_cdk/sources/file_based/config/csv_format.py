--- conflicted
+++ resolved
@@ -95,10 +95,7 @@
         title="Inference Type",
         default=InferenceType.NONE,
         description="How to infer the types of the columns. If none, inference default to strings.",
-<<<<<<< HEAD
-=======
         airbyte_hidden=True,
->>>>>>> 12f1304a
     )
 
     @validator("delimiter")
