--- conflicted
+++ resolved
@@ -6,12 +6,8 @@
 from typing import Any, Iterable, Mapping, Optional
 
 from airbyte_cdk.sources.declarative.interpolation.interpolated_boolean import InterpolatedBoolean
-<<<<<<< HEAD
-from airbyte_cdk.sources.declarative.types import Config, StreamSlice, StreamState
+from airbyte_cdk.sources.types import Config, StreamSlice, StreamState
 from sources.declarative.incremental import DatetimeBasedCursor
-=======
-from airbyte_cdk.sources.types import Config, StreamSlice, StreamState
->>>>>>> d7d5fb99
 
 
 @dataclass
@@ -38,8 +34,9 @@
         next_page_token: Optional[Mapping[str, Any]] = None,
     ) -> Iterable[Mapping[str, Any]]:
         kwargs = {"stream_state": stream_state, "stream_slice": stream_slice, "next_page_token": next_page_token}
-<<<<<<< HEAD
-        return [record for record in records if self._filter_interpolator.eval(self.config, record=record, **kwargs)]
+        for record in records:
+            if self._filter_interpolator.eval(self.config, record=record, **kwargs):
+                yield record
 
 
 class ClientSideIncrementalRecordFilterDecorator:
@@ -93,9 +90,4 @@
 
         # Return the max of the two dates if both are present. Otherwise return whichever is present, or None.
         if start_date_parsed or state_date_parsed:
-            return max(filter(None, [start_date_parsed, state_date_parsed]), default=None)
-=======
-        for record in records:
-            if self._filter_interpolator.eval(self.config, record=record, **kwargs):
-                yield record
->>>>>>> d7d5fb99
+            return max(filter(None, [start_date_parsed, state_date_parsed]), default=None)