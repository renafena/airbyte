--- conflicted
+++ resolved
@@ -4,11 +4,7 @@
 
 import datetime
 import re
-<<<<<<< HEAD
 from typing import Any, Iterable, Mapping, Optional, Union
-=======
-from typing import Any, Iterable, Mapping
->>>>>>> 2d291b65
 
 import dateutil
 from airbyte_cdk.models import SyncMode
@@ -42,11 +38,7 @@
         start_datetime: MinMaxDatetime,
         end_datetime: MinMaxDatetime,
         step: str,
-<<<<<<< HEAD
-        cursor_field: Union[InterpolatedString, str],
-=======
-        cursor_value: InterpolatedString,
->>>>>>> 2d291b65
+        cursor_field: InterpolatedString,
         datetime_format: str,
         config: Config,
         start_time_option: Optional[RequestOption] = None,
@@ -55,13 +47,7 @@
     ):
         self._timezone = datetime.timezone.utc
         self._interpolation = JinjaInterpolation()
-<<<<<<< HEAD
-        # if isinstance(start_datetime, str):
-        #    start_datetime = MinMaxDatetime(start_datetime)
-        # if isinstance(end_datetime, str):
-        #    end_datetime = MinMaxDatetime(end_datetime)
-=======
->>>>>>> 2d291b65
+
         self._datetime_format = datetime_format
         self._start_datetime = start_datetime
         self._end_datetime = end_datetime
