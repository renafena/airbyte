#
# Copyright (c) 2022 Airbyte, Inc., all rights reserved.
#

from abc import ABC, abstractmethod
from typing import Any, List, Mapping, Optional, Union

import requests


class Paginator(ABC):
    @abstractmethod
    def next_page_token(self, response: requests.Response, last_records: List[Mapping[str, Any]]) -> Optional[Mapping[str, Any]]:
        """

        :param response: the response to process
        :param last_records: the records extracted from the response
        :return: A mapping {"next_page_token": <token>} for the next page from the input response object. Returning None means there are no more pages to read in this response.
        """
        pass

    @abstractmethod
    def path(self) -> Optional[str]:
        """
        :return: path to hit to fetch the next request. Returning None means the path does not need to be updated
        """
        pass

    @abstractmethod
    def request_params(self) -> Mapping[str, Any]:
        """

        :return: the request parameters to set to fetch the next page
        """
        pass

    @abstractmethod
<<<<<<< HEAD
    def request_headers(self) -> Mapping[str, Any]:
=======
    def request_headers(self) -> Mapping[str, str]:
>>>>>>> 3987c726
        """

        :return: the request headers to set to fetch the next page
        """
        pass

    @abstractmethod
    def request_body_data(self) -> Union[Mapping[str, Any], str]:
        """

        :return: the request body data to set to fetch the next page
        """
        pass

    @abstractmethod
    def request_body_json(self) -> Mapping[str, Any]:
        """

        :return: the request body to set (as a json object) to fetch the next page
        """
        pass<|MERGE_RESOLUTION|>--- conflicted
+++ resolved
@@ -35,11 +35,7 @@
         pass
 
     @abstractmethod
-<<<<<<< HEAD
-    def request_headers(self) -> Mapping[str, Any]:
-=======
     def request_headers(self) -> Mapping[str, str]:
->>>>>>> 3987c726
         """
 
         :return: the request headers to set to fetch the next page
