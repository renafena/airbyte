#
# Copyright (c) 2022 Airbyte, Inc., all rights reserved.
#

from typing import Mapping, Type

from airbyte_cdk.sources.declarative.datetime.min_max_datetime import MinMaxDatetime
from airbyte_cdk.sources.declarative.requesters.paginators.interpolated_paginator import InterpolatedPaginator
from airbyte_cdk.sources.declarative.requesters.paginators.next_page_url_paginator import NextPageUrlPaginator
from airbyte_cdk.sources.declarative.requesters.paginators.no_pagination import NoPagination
from airbyte_cdk.sources.declarative.requesters.paginators.offset_paginator import OffsetPaginator
from airbyte_cdk.sources.declarative.requesters.retriers.backoff_strategies.constant_backoff_strategy import ConstantBackoffStrategy
from airbyte_cdk.sources.declarative.requesters.retriers.backoff_strategies.exponential_backoff_strategy import ExponentialBackoffStrategy
from airbyte_cdk.sources.declarative.requesters.retriers.chain_retrier import ChainRetrier
from airbyte_cdk.sources.declarative.requesters.retriers.default_retrier import DefaultRetrier
from airbyte_cdk.sources.declarative.stream_slicers.cartesian_product_stream_slicer import CartesianProductStreamSlicer
from airbyte_cdk.sources.declarative.stream_slicers.datetime_stream_slicer import DatetimeStreamSlicer
from airbyte_cdk.sources.declarative.stream_slicers.list_stream_slicer import ListStreamSlicer
from airbyte_cdk.sources.streams.http.requests_native_auth.token import TokenAuthenticator

CLASS_TYPES_REGISTRY: Mapping[str, Type] = {
    "DatetimeStreamSlicer": DatetimeStreamSlicer,
    "InterpolatedPaginator": InterpolatedPaginator,
    "MinMaxDatetime": MinMaxDatetime,
    "NextPageUrlPaginator": NextPageUrlPaginator,
    "OffsetPaginator": OffsetPaginator,
    "NoPaginator": NoPagination,
    "TokenAuthenticator": TokenAuthenticator,
<<<<<<< HEAD
    "DatetimeStreamSlicer": DatetimeStreamSlicer,
    "CartesianProductStreamSlicer": CartesianProductStreamSlicer,
    "ListStreamSlicer": ListStreamSlicer,
    "ConstantBackoffStrategy": ConstantBackoffStrategy,
    "ExponentialBackoffStrategy": ExponentialBackoffStrategy,
    "ChainRetrier": ChainRetrier,
    "DefaultRetrier": DefaultRetrier,
=======
>>>>>>> 01fc7a48
}<|MERGE_RESOLUTION|>--- conflicted
+++ resolved
@@ -26,14 +26,10 @@
     "OffsetPaginator": OffsetPaginator,
     "NoPaginator": NoPagination,
     "TokenAuthenticator": TokenAuthenticator,
-<<<<<<< HEAD
-    "DatetimeStreamSlicer": DatetimeStreamSlicer,
     "CartesianProductStreamSlicer": CartesianProductStreamSlicer,
     "ListStreamSlicer": ListStreamSlicer,
     "ConstantBackoffStrategy": ConstantBackoffStrategy,
     "ExponentialBackoffStrategy": ExponentialBackoffStrategy,
     "ChainRetrier": ChainRetrier,
     "DefaultRetrier": DefaultRetrier,
-=======
->>>>>>> 01fc7a48
 }