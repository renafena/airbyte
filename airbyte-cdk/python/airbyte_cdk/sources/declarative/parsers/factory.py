#
# Copyright (c) 2022 Airbyte, Inc., all rights reserved.
#

from __future__ import annotations

import copy
import importlib
from typing import Any, Mapping, Type, Union, get_args, get_origin, get_type_hints

from airbyte_cdk.sources.declarative.create_partial import create
from airbyte_cdk.sources.declarative.interpolation.jinja import JinjaInterpolation
from airbyte_cdk.sources.declarative.parsers.class_types_registry import CLASS_TYPES_REGISTRY
from airbyte_cdk.sources.declarative.parsers.default_implementation_registry import DEFAULT_IMPLEMENTATIONS_REGISTRY
from airbyte_cdk.sources.declarative.types import Config


class DeclarativeComponentFactory:
    def __init__(self):
        self._interpolator = JinjaInterpolation()

    def create_component(self, component_definition: Mapping[str, Any], config: Config):
        """

        :param component_definition: mapping defining the object to create. It should have at least one field: `class_name`
        :param config: Connector's config
        :return: the object to create
        """
        kwargs = copy.deepcopy(component_definition)
        if "class_name" in kwargs:
            class_name = kwargs.pop("class_name")
        elif "type" in kwargs:
            class_name = CLASS_TYPES_REGISTRY[kwargs.pop("type")]
        else:
            raise ValueError(f"Failed to create component because it has no class_name or type. Definition: {component_definition}")
        return self.build(class_name, config, **kwargs)

    def build(self, class_or_class_name: Union[str, Type], config, **kwargs):
        if isinstance(class_or_class_name, str):
            class_ = self._get_class_from_fully_qualified_class_name(class_or_class_name)
        else:
            class_ = class_or_class_name

        # create components in options before propagating them
        if "options" in kwargs:
            kwargs["options"] = {k: self._create_subcomponent(k, v, kwargs, config, class_) for k, v in kwargs["options"].items()}

        updated_kwargs = {k: self._create_subcomponent(k, v, kwargs, config, class_) for k, v in kwargs.items()}

        return create(class_, config=config, **updated_kwargs)

    @staticmethod
    def _get_class_from_fully_qualified_class_name(class_name: str):
        split = class_name.split(".")
        module = ".".join(split[:-1])
        class_name = split[-1]
        return getattr(importlib.import_module(module), class_name)

    @staticmethod
    def _merge_dicts(d1, d2):
        return {**d1, **d2}

    def _create_subcomponent(self, key, definition, kwargs, config, parent_class):
        """
        There are 5 ways to define a component.
        1. dict with "class_name" field -> create an object of type "class_name"
        2. dict with "type" field -> lookup the `CLASS_TYPES_REGISTRY` to find the type of object and create an object of that type
        3. a dict with a type that can be inferred. If the parent class's constructor has type hints, we can infer the type of the object to create by looking up the `DEFAULT_IMPLEMENTATIONS_REGISTRY` map
        4. list: loop over the list and create objects for its items
        5. anything else -> return as is
        """
        if self.is_object_definition_with_class_name(definition):
            # propagate kwargs to inner objects
            definition["options"] = self._merge_dicts(kwargs.get("options", dict()), definition.get("options", dict()))
            return self.create_component(definition, config)()
        elif self.is_object_definition_with_type(definition):
            # If type is set instead of class_name, get the class_name from the CLASS_TYPES_REGISTRY
            definition["options"] = self._merge_dicts(kwargs.get("options", dict()), definition.get("options", dict()))
            object_type = definition.pop("type")
            class_name = CLASS_TYPES_REGISTRY[object_type]
            definition["class_name"] = class_name
            return self.create_component(definition, config)()
        elif isinstance(definition, dict):
            # Try to infer object type
            expected_type = self.get_default_type(key, parent_class)
            # if there is an expected type, and it's not a builtin type, then instantiate it
            # We don't have to instantiate builtin types (eg string and dict) because definition is already going to be of that type
            if expected_type and not self._is_builtin_type(expected_type):
                definition["class_name"] = expected_type
                definition["options"] = self._merge_dicts(kwargs.get("options", dict()), definition.get("options", dict()))
                return self.create_component(definition, config)()
            else:
                return definition
        elif isinstance(definition, list):
            return [
                self._create_subcomponent(
                    key, sub, self._merge_dicts(kwargs.get("options", dict()), self._get_subcomponent_options(sub)), config, parent_class
                )
                for sub in definition
            ]
        else:
            expected_type = self.get_default_type(key, parent_class)
            if expected_type and not isinstance(definition, expected_type):
                # call __init__(definition) if definition is not a dict and is not of the expected type
<<<<<<< HEAD
                # for instance, to turn a string into an InterpolatedString
=======
>>>>>>> 403521d3
                return expected_type(definition)
            else:
                return definition

    @staticmethod
    def is_object_definition_with_class_name(definition):
        return isinstance(definition, dict) and "class_name" in definition

    @staticmethod
    def is_object_definition_with_type(definition):
        return isinstance(definition, dict) and "type" in definition

    @staticmethod
    def get_default_type(parameter_name, parent_class):
        type_hints = get_type_hints(parent_class.__init__)
        interface = type_hints.get(parameter_name)
        while True:
            origin = get_origin(interface)
            if origin:
                # Unnest types until we reach the raw type
                # List[T] -> T
                # Optional[List[T]] -> T
                args = get_args(interface)
                interface = args[0]
            else:
                break
<<<<<<< HEAD

=======
>>>>>>> 403521d3
        expected_type = DEFAULT_IMPLEMENTATIONS_REGISTRY.get(interface)

        if expected_type:
            return expected_type
        else:
            return interface

    @staticmethod
    def _get_subcomponent_options(sub: Any):
        if isinstance(sub, dict):
            return sub.get("options", {})
        else:
            return {}

    @staticmethod
    def _is_builtin_type(cls) -> bool:
        if not cls:
            return False
        return cls.__module__ == "builtins"<|MERGE_RESOLUTION|>--- conflicted
+++ resolved
@@ -102,10 +102,7 @@
             expected_type = self.get_default_type(key, parent_class)
             if expected_type and not isinstance(definition, expected_type):
                 # call __init__(definition) if definition is not a dict and is not of the expected type
-<<<<<<< HEAD
                 # for instance, to turn a string into an InterpolatedString
-=======
->>>>>>> 403521d3
                 return expected_type(definition)
             else:
                 return definition
@@ -132,10 +129,6 @@
                 interface = args[0]
             else:
                 break
-<<<<<<< HEAD
-
-=======
->>>>>>> 403521d3
         expected_type = DEFAULT_IMPLEMENTATIONS_REGISTRY.get(interface)
 
         if expected_type:
