--- conflicted
+++ resolved
@@ -119,24 +119,6 @@
                                             "type": "object",
                                             "properties": {
                                                 "filetype": {"title": "Filetype", "default": "csv", "enum": ["csv"], "type": "string"},
-                                                "inference_type": {
-                                                    "default": "None",
-                                                    "description": "How to infer the types of the columns. If none, inference default to strings.",
-                                                    "title": "Inference Type",
-                                                    "enum": [
-                                                        "None",
-                                                        "Primitive Types Only",
-                                                    ],
-                                                },
-                                                "inference_type": {
-                                                    "default": "None",
-                                                    "description": "How to infer the types of the columns. If none, inference default to strings.",
-                                                    "title": "Inference Type",
-                                                    "enum": [
-                                                        "None",
-                                                        "Primitive Types Only",
-                                                    ]
-                                                },
                                                 "delimiter": {
                                                     "title": "Delimiter",
                                                     "description": "The character delimiting individual cells in the CSV data. This may only be a 1-character string. For tab-delimited data enter '\\t'.",
@@ -217,19 +199,17 @@
                                                     "description": "A set of case-sensitive strings that should be interpreted as false values.",
                                                     "default": ["n", "no", "f", "false", "off", "0"],
                                                     "type": "array",
-<<<<<<< HEAD
                                                     "items": {"type": "string"},
                                                     "uniqueItems": True,
                                                 },
+                                                "inference_type": {
+                                                    "title": "Inference Type",
+                                                    "description": "How to infer the types of the columns. If none, inference default to strings.",
+                                                    "default": "None",
+                                                    "airbyte_hidden": True,
+                                                    "enum": ["None", "Primitive Types Only"],
+                                                },
                                             },
-=======
-                                                    "items": {
-                                                        "type": "string"
-                                                    },
-                                                    "uniqueItems": True
-                                                },
-                                            }
->>>>>>> 12f1304a
                                         },
                                         {
                                             "title": "Jsonl Format",
@@ -1882,11 +1862,7 @@
                 }
             ]
         }
-<<<<<<< HEAD
-    )
-=======
-    ]})
->>>>>>> 12f1304a
+    )
     .set_expected_discover_error(SchemaInferenceError, FileBasedSourceError.SCHEMA_INFERENCE_ERROR.value)
 ).build()
 
