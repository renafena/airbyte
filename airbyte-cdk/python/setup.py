--- conflicted
+++ resolved
@@ -15,11 +15,7 @@
 
 setup(
     name="airbyte-cdk",
-<<<<<<< HEAD
-    version="0.1.63",
-=======
-    version="0.29.0",
->>>>>>> 65c9d9ad
+    version="0.29.1",
     description="A framework for writing Airbyte Connectors.",
     long_description=README,
     long_description_content_type="text/markdown",
