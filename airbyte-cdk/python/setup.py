#
# Copyright (c) 2023 Airbyte, Inc., all rights reserved.
#


import pathlib

from setuptools import find_packages, setup

# The directory containing this file
HERE = pathlib.Path(__file__).parent

# The text of the README file
README = (HERE / "README.md").read_text()

avro_dependency = "avro~=1.11.2"
fastavro_dependency = "fastavro~=1.8.0"
pyarrow_dependency = "pyarrow==12.0.1"

langchain_dependency = "langchain==0.0.271"
openai_dependency = "openai[embeddings]==0.27.9"
cohere_dependency = "cohere==4.21"
tiktoken_dependency = "tiktoken==0.4.0"

unstructured_dependencies = [
    "unstructured==0.10.27",  # can't be bumped higher due to transitive dependencies we can't provide
    "unstructured[docx,pptx]==0.10.27",
    "pdf2image==1.16.3",
    "pdfminer.six==20221105",
    "unstructured.pytesseract>=0.3.12",
    "pytesseract==0.3.10",
    "markdown",
]

setup(
    name="airbyte-cdk",
    # The version of the airbyte-cdk package is used at runtime to validate manifests. That validation must be
    # updated if our semver format changes such as using release candidate versions.
<<<<<<< HEAD
    version="0.57.6",
=======
    version="0.57.7",
>>>>>>> 4feef2e5
    description="A framework for writing Airbyte Connectors.",
    long_description=README,
    long_description_content_type="text/markdown",
    author="Airbyte",
    author_email="contact@airbyte.io",
    license="MIT",
    url="https://github.com/airbytehq/airbyte",
    classifiers=[
        # This information is used when browsing on PyPi.
        # Dev Status
        "Development Status :: 3 - Alpha",
        # Project Audience
        "Intended Audience :: Developers",
        "Topic :: Scientific/Engineering",
        "Topic :: Software Development :: Libraries :: Python Modules",
        "License :: OSI Approved :: MIT License",
        # Python Version Support
        "Programming Language :: Python :: 3.8",
    ],
    keywords="airbyte connector-development-kit cdk",
    project_urls={
        "Documentation": "https://docs.airbyte.io/",
        "Source": "https://github.com/airbytehq/airbyte",
        "Tracker": "https://github.com/airbytehq/airbyte/issues",
    },
    packages=find_packages(exclude=("unit_tests",)),
    package_data={"airbyte_cdk": ["py.typed", "sources/declarative/declarative_component_schema.yaml"]},
    install_requires=[
        "airbyte-protocol-models==0.5.1",
        "backoff",
        "dpath~=2.0.1",
        "isodate~=0.6.1",
        "jsonschema~=3.2.0",
        "jsonref~=0.2",
        "pendulum<3.0.0",
        "genson==1.2.2",
        "pydantic>=1.10.8,<2.0.0",
        "pyrate-limiter~=3.1.0",
        "python-dateutil",
        "PyYAML>=6.0.1",
        "requests",
        "requests_cache",
        "Deprecated~=1.2",
        "Jinja2~=3.1.2",
        "cachetools",
        "wcmatch==8.4",
    ],
    python_requires=">=3.8",
    extras_require={
        "dev": [
            avro_dependency,
            fastavro_dependency,
            "freezegun",
            "mypy",
            "pytest",
            "pytest-cov",
            "pytest-mock",
            "requests-mock",
            "pytest-httpserver",
            "pandas==2.0.3",
            pyarrow_dependency,
            langchain_dependency,
            openai_dependency,
            cohere_dependency,
            tiktoken_dependency,
            *unstructured_dependencies,
        ],
        "sphinx-docs": [
            "Sphinx~=4.2",
            "sphinx-rtd-theme~=1.0",
        ],
        "file-based": [
            avro_dependency,
            fastavro_dependency,
            pyarrow_dependency,
            *unstructured_dependencies,
        ],
        "vector-db-based": [langchain_dependency, openai_dependency, cohere_dependency, tiktoken_dependency],
    },
)<|MERGE_RESOLUTION|>--- conflicted
+++ resolved
@@ -36,11 +36,7 @@
     name="airbyte-cdk",
     # The version of the airbyte-cdk package is used at runtime to validate manifests. That validation must be
     # updated if our semver format changes such as using release candidate versions.
-<<<<<<< HEAD
-    version="0.57.6",
-=======
     version="0.57.7",
->>>>>>> 4feef2e5
     description="A framework for writing Airbyte Connectors.",
     long_description=README,
     long_description_content_type="text/markdown",
