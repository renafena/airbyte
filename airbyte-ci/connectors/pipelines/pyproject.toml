--- conflicted
+++ resolved
@@ -4,11 +4,7 @@
 
 [tool.poetry]
 name = "pipelines"
-<<<<<<< HEAD
-version = "0.4.8"
-=======
-version = "0.5.0"
->>>>>>> 1219e66f
+version = "0.5.1"
 description = "Packaged maintained by the connector operations team to perform CI for connectors' pipelines"
 authors = ["Airbyte <contact@airbyte.io>"]
 
