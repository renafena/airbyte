--- conflicted
+++ resolved
@@ -398,11 +398,8 @@
 ## Changelog
 | Version | PR                                                         | Description                                                                                               |
 | ------- | ---------------------------------------------------------- | --------------------------------------------------------------------------------------------------------- |
-<<<<<<< HEAD
 | 2.1.0   | [#31535](https://github.com/airbytehq/airbyte/pull/31535)  | Improve gradle caching when building java connectors.                                                     |
-=======
 | 2.0.1   | [#31545](https://github.com/airbytehq/airbyte/pull/31545)  | Reword the changelog entry when using `migrate-to-base-image`.                                                            |
->>>>>>> 16869786
 | 2.0.0   | [#31424](https://github.com/airbytehq/airbyte/pull/31424)  | Remove `airbyte-ci connectors format` command.                                                            |
 | 1.9.4   | [#31478](https://github.com/airbytehq/airbyte/pull/31478)  | Fix running tests for connector-ops package.                                                              |
 | 1.9.3   | [#31457](https://github.com/airbytehq/airbyte/pull/31457)  | Improve the connector documentation for connectors migrated to our base image.                            |
