# Airbyte CI CLI

## What is it?
`airbyte-ci` is a command line interface to run CI/CD pipelines.
The goal of this CLI is to offer developers a tool to run these pipelines locally and in a CI context with the same guarantee.
It can prevent unnecessary commit -> push cycles developers typically go through when they when to test their changes against a remote CI.
This is made possible thanks to the use of [Dagger](https://dagger.io), a CI/CD engine relying on Docker Buildkit to provide reproducible builds.
Our pipeline are declared with Python code, the main entrypoint is [here](https://github.com/airbytehq/airbyte/blob/master/airbyte-ci/connector_ops/connector_ops/pipelines/commands/airbyte_ci.py).
This documentation should be helpful for both local and CI use of the CLI. We indeed [power connector testing in the CI with this CLI](https://github.com/airbytehq/airbyte/blob/master/.github/workflows/connector_integration_test_single_dagger.yml#L78).

## How to install
### Requirements
* A running Docker engine with version >= 20.10.23
* Python >= 3.10
* [pipx](https://pypa.github.io/pipx/installation/)


## Install or Update

The recommended way to install `airbyte-ci` is using pipx. This ensures the tool and its dependencies are isolated from your other Python projects.

If you havent installed pyenv, you can do it with brew:

```bash
brew update
brew install pyenv
```

If you haven't installed pipx, you can do it with pip:

```bash
pyenv install # ensure you have the correct python version
python -m pip install --user pipx
python -m pipx ensurepath
```

Once pyenv and pipx is installed then run the following:

```bash
# install airbyte-ci
pipx install --editable --force --python=python3.10 airbyte-ci/connectors/pipelines/
```

This command installs `airbyte-ci` and makes it globally available in your terminal.

_Note: `--force` is required to ensure updates are applied on subsequent installs._
_Note: `--python=python3.10` is required to ensure the correct python version is used._
_Note: `--editable` is required to ensure the correct python version is used._

If you face any installation problem feel free to reach out the Airbyte Connectors Operations team.

### Updating the airbyte-ci tool
To reinstall airbyte-ci:

```sh
pipx reinstall pipelines
```

## Installation for development

#### Pre-requisites
* Poetry >= 1.1.8
* Python >= 3.10

#### Installation

If you are developing on pipelines, we recommend installing airbyte-ci in editable mode:

```bash
cd airbyte-ci/connectors/pipelines/
poetry install
poetry shell
cd ../../
```

At this point you can run `airbyte-ci` commands from the root of the repository.

## Commands reference
- [`airbyte-ci` command group](#airbyte-ci)
  * [Options](#options)
- [`connectors` command subgroup](#connectors-command-subgroup)
  * [Options](#options-1)
- [`connectors list` command](#connectors-list-command)
- [`connectors test` command](#connectors-test-command)
  * [Examples](#examples-)
  * [What it runs](#what-it-runs-)
- [`connectors build` command](#connectors-build-command)
  * [What it runs](#what-it-runs)
- [`connectors publish` command](#connectors-publish-command)
- [Examples](#examples)
- [Options](#options-2)
- [`connectors bump-version` command](#connectors-bump-version)
- [`connectors upgrade-base-image` command](#connectors-upgrade-base-image)
- [`connectors migrate-to-base-image` command](#connectors-migrate-to-base-image)
- [`metadata` command subgroup](#metadata-command-subgroup)
- [`metadata validate` command](#metadata-validate-command)
  * [Example](#example)
  * [Options](#options-3)
- [`metadata upload` command](#metadata-upload-command)
  * [Example](#example-1)
  * [Options](#options-4)
- [`metadata deploy orchestrator` command](#metadata-deploy-orchestrator-command)
  * [Example](#example-2)
  * [What it runs](#what-it-runs--1)
- [`metadata test lib` command](#metadata-test-lib-command)
  * [Example](#example-3)
- [`metadata test orchestrator` command](#metadata-test-orchestrator-command)
  * [Example](#example-4)
- [`tests` command](#test-command)
  * [Example](#example-5)
### <a id="airbyte-ci-command-group"></a>`airbyte-ci` command group
**The main command group option has sensible defaults. In local use cases you're not likely to pass options to the `airbyte-ci` command group.**

#### Options

| Option                                  | Default value                   | Mapped environment variable   | Description                                                                                 |
| --------------------------------------- | ------------------------------- | ----------------------------- | ------------------------------------------------------------------------------------------- |
| `--no-tui`                              |                                 |                               | Disables the Dagger terminal UI.                                                            |
| `--is-local/--is-ci`                    | `--is-local`                    |                               | Determines the environment in which the CLI runs: local environment or CI environment.      |
| `--git-branch`                          | The checked out git branch name | `CI_GIT_BRANCH`               | The git branch on which the pipelines will run.                                             |
| `--git-revision`                        | The current branch head         | `CI_GIT_REVISION`             | The commit hash on which the pipelines will run.                                            |
| `--diffed-branch`                       | `origin/master`                 |                               | Branch to which the git diff will happen to detect new or modified files.                   |
| `--gha-workflow-run-id`                 |                                 |                               | GHA CI only - The run id of the GitHub action workflow                                      |
| `--ci-context`                          | `manual`                        |                               | The current CI context: `manual` for manual run, `pull_request`, `nightly_builds`, `master` |
| `--pipeline-start-timestamp`            | Current epoch time              | `CI_PIPELINE_START_TIMESTAMP` | Start time of the pipeline as epoch time. Used for pipeline run duration computation.       |
| `--show-dagger-logs/--hide-dagger-logs` | `--hide-dagger-logs`            |                               | Flag to show or hide the dagger logs.                                                       |

### <a id="connectors-command-subgroup"></a>`connectors` command subgroup

Available commands:
* `airbyte-ci connectors test`: Run tests for one or multiple connectors.
* `airbyte-ci connectors build`: Build docker images for one or multiple connectors.
* `airbyte-ci connectors publish`: Publish a connector to Airbyte's DockerHub.

#### Options
| Option                                                         | Multiple | Default value                    | Description                                                                                                                                                                                                                                                                                           |
| -------------------------------------------------------------- | -------- | -------------------------------- | ----------------------------------------------------------------------------------------------------------------------------------------------------------------------------------------------------------------------------------------------------------------------------------------------------- |
| `--use-remote-secrets`                                         | False    | True                             | If True, connectors configuration will be pulled from Google Secret Manager. Requires the GCP_GSM_CREDENTIALS environment variable to be set with a service account with permission to read GSM secrets. If False the connector configuration will be read from the local connector `secrets` folder. |
| `--name`                                                       | True     |                                  | Select a specific connector for which the pipeline will run. Can be used multiple time to select multiple connectors. The expected name is the connector technical name. e.g. `source-pokeapi`                                                                                                        |
| `--support-level`                                              | True     |                                  | Select connectors with a specific support level: `community`, `certified`.  Can be used multiple times to select multiple support levels.                                                                                                                                                             |
| `--metadata-query`                                             | False    |                                  | Filter connectors by the `data` field in the metadata file using a [simpleeval](https://github.com/danthedeckie/simpleeval) query. e.g. 'data.ab_internal.ql == 200'                                                                                                                                  |
| `--use-local-cdk`                                              | False    | False                            | Build with the airbyte-cdk from the local repository. " "This is useful for testing changes to the CDK.                                                                                                                                                                                               |
| `--language`                                                   | True     |                                  | Select connectors with a specific language: `python`, `low-code`, `java`. Can be used multiple times to select multiple languages.                                                                                                                                                                    |
| `--modified`                                                   | False    | False                            | Run the pipeline on only the modified connectors on the branch or previous commit (depends on the pipeline implementation).                                                                                                                                                                           |
| `--concurrency`                                                | False    | 5                                | Control the number of connector pipelines that can run in parallel. Useful to speed up pipelines or control their resource usage.                                                                                                                                                                     |
| `--metadata-change-only/--not-metadata-change-only`            | False    | `--not-metadata-change-only`     | Only run the pipeline on connectors with changes on their metadata.yaml file.                                                                                                                                                                                                                         |
| `--enable-dependency-scanning / --disable-dependency-scanning` | False    | ` --disable-dependency-scanning` | When enabled the dependency scanning will be performed to detect the connectors to select according to a dependency change.                                                                                                                                                                           |

### <a id="connectors-list-command"></a>`connectors list` command
Retrieve the list of connectors satisfying the provided filters.

#### Examples
List all connectors:

`airbyte-ci connectors list`

List certified connectors:

`airbyte-ci connectors --support-level=certified list`

List connectors changed on the current branch:

`airbyte-ci connectors --modified list`

List connectors with a specific language:

`airbyte-ci connectors --language=python list`

List connectors with multiple filters:

`airbyte-ci connectors --language=low-code --support-level=certified list`


### <a id="connectors-test-command"></a>`connectors test` command
Run a test pipeline for one or multiple connectors.

#### Examples

Test a single connector:
`airbyte-ci connectors --name=source-pokeapi test`

Test multiple connectors:
`airbyte-ci connectors --name=source-pokeapi --name=source-bigquery test`

Test certified connectors:
`airbyte-ci connectors --support-level=certified test`

Test connectors changed on the current branch:
`airbyte-ci connectors --modified test`

#### What it runs
```mermaid
flowchart TD
    entrypoint[[For each selected connector]]
    subgraph static ["Static code analysis"]
      qa[Run QA checks]
      fmt[Run code format checks]
      sem["Check version follows semantic versionning"]
      incr["Check version is incremented"]
      metadata_validation["Run metadata validation on metadata.yaml"]
      sem --> incr
    end
    subgraph tests ["Tests"]
        build[Build connector docker image]
        unit[Run unit tests]
        integration[Run integration tests]
        cat[Run connector acceptance tests]
        secret[Load connector configuration]

        unit-->secret
        unit-->build
        secret-->integration
        secret-->cat
        build-->integration
        build-->cat
    end
    entrypoint-->static
    entrypoint-->tests
    report["Build test report"]
    tests-->report
    static-->report
```

#### Options

| Option              | Multiple | Default value | Description                                                                                                                                                                                              |
| ------------------- | -------- | ------------- | -------------------------------------------------------------------------------------------------------------------------------------------------------------------------------------------------------- |
| `--fail-fast`       | False    | False         | Abort after any tests fail, rather than continuing to run additional tests. Use this setting to confirm a known bug is fixed (or not), or when you only require a pass/fail result.                      |
| `--fast-tests-only` | True     | False         | Run unit tests only, skipping integration tests or any tests explicitly tagged as slow. Use this for more frequent checks, when it is not feasible to run the entire test suite.                         |
| `--code-tests-only` | True     | False         | Skip any tests not directly related to code updates. For instance, metadata checks, version bump checks, changelog verification, etc. Use this setting to help focus on code quality during development. |

Note:

* The above options are implemented for Java connectors but may not be available for Python connectors. If an option is not supported, the pipeline will not fail but instead the 'default' behavior will be executed.

### <a id="connectors-build-command"></a>`connectors build` command
Run a build pipeline for one or multiple connectors and export the built docker image to the local docker host.
It's mainly purposed for local use.

Build a single connector:
`airbyte-ci connectors --name=source-pokeapi build`

Build multiple connectors:
`airbyte-ci connectors --name=source-pokeapi --name=source-bigquery build`

Build certified connectors:
`airbyte-ci connectors --support-level=certified build`

Build connectors changed on the current branch:
`airbyte-ci connectors --modified build`

#### What it runs

For Python and Low Code connectors:

```mermaid
flowchart TD
    arch(For each platform amd64/arm64)
    connector[Build connector image]
    load[Load to docker host with :dev tag, current platform]
    spec[Get spec]
    arch-->connector-->spec--"if success"-->load
```

For Java connectors:
```mermaid
flowchart TD
    arch(For each platform amd64/arm64)
    distTar[Gradle distTar task run]
    base[Build integration base]
    java_base[Build integration base Java]
    normalization[Build Normalization]
    connector[Build connector image]

    arch-->base-->java_base-->connector
    distTar-->connector
    normalization--"if supports normalization"-->connector

    load[Load to docker host with :dev tag, current platform]
    spec[Get spec]
    connector-->spec--"if success"-->load
```

### <a id="connectors-publish-command"></a>`connectors publish` command
Run a publish pipeline for one or multiple connectors.
It's mainly purposed for CI use to release a connector update.

### Examples
Publish all connectors modified in the head commit: `airbyte-ci connectors --modified publish`

### Options

| Option                               | Required | Default         | Mapped environment variable        | Description                                                                                                                                                                               |
| ------------------------------------ | -------- | --------------- | ---------------------------------- | ----------------------------------------------------------------------------------------------------------------------------------------------------------------------------------------- |
| `--pre-release/--main-release`       | False    | `--pre-release` |                                    | Whether to publish the pre-release or the main release version of a connector. Defaults to pre-release. For main release you have to set the credentials to interact with the GCS bucket. |
| `--docker-hub-username`              | True     |                 | `DOCKER_HUB_USERNAME`              | Your username to connect to DockerHub.                                                                                                                                                    |
| `--docker-hub-password`              | True     |                 | `DOCKER_HUB_PASSWORD`              | Your password to connect to DockerHub.                                                                                                                                                    |
| `--spec-cache-gcs-credentials`       | False    |                 | `SPEC_CACHE_GCS_CREDENTIALS`       | The service account key to upload files to the GCS bucket hosting spec cache.                                                                                                             |
| `--spec-cache-bucket-name`           | False    |                 | `SPEC_CACHE_BUCKET_NAME`           | The name of the GCS bucket where specs will be cached.                                                                                                                                    |
| `--metadata-service-gcs-credentials` | False    |                 | `METADATA_SERVICE_GCS_CREDENTIALS` | The service account key to upload files to the GCS bucket hosting the metadata files.                                                                                                     |
| `--metadata-service-bucket-name`     | False    |                 | `METADATA_SERVICE_BUCKET_NAME`     | The name of the GCS bucket where metadata files will be uploaded.                                                                                                                         |
| `--slack-webhook`                    | False    |                 | `SLACK_WEBHOOK`                    | The Slack webhook URL to send notifications to.                                                                                                                                           |
| `--slack-channel`                    | False    |                 | `SLACK_CHANNEL`                    | The Slack channel name to send notifications to.                                                                                                                                          |

I've added an empty "Default" column, and you can fill in the default values as needed.
#### What it runs
```mermaid
flowchart TD
    validate[Validate the metadata file]
    check[Check if the connector image already exists]
    build[Build the connector image for all platform variants]
    upload_spec[Upload connector spec to the spec cache bucket]
    push[Push the connector image from DockerHub, with platform variants]
    pull[Pull the connector image from DockerHub to check SPEC can be run and the image layers are healthy]
    upload_metadata[Upload its metadata file to the metadata service bucket]

    validate-->check-->build-->upload_spec-->push-->pull-->upload_metadata
```


### <a id="connectors-bump-version"></a>`connectors bump-version` command
Bump the version of the selected connectors.

### Examples
Bump source-openweather: `airbyte-ci connectors --name=source-openweather bump-version patch <pr-number> "<changelog-entry>"`

#### Arguments
| Argument              | Description                                                            |
| --------------------- | ---------------------------------------------------------------------- |
| `BUMP_TYPE`           | major, minor or patch                                                  |
| `PULL_REQUEST_NUMBER` | The GitHub pull request number, used in the changelog entry            |
| `CHANGELOG_ENTRY`     | The changelog entry that will get added to the connector documentation |

### <a id="connectors-upgrade-base-image"></a>`connectors upgrade-base-image` command
Modify the selected connector metadata to use the latest base image version.

### Examples
Upgrade the base image for source-openweather: `airbyte-ci connectors --name=source-openweather upgrade-base-image`

### Options
| Option                  | Required | Default | Mapped environment variable | Description                                                                                                     |
| ----------------------- | -------- | ------- | --------------------------- | --------------------------------------------------------------------------------------------------------------- |
| `--docker-hub-username` | True     |         | `DOCKER_HUB_USERNAME`       | Your username to connect to DockerHub. It's used to read the base image registry.                               |
| `--docker-hub-password` | True     |         | `DOCKER_HUB_PASSWORD`       | Your password to connect to DockerHub. It's used to read the base image registry.                               |
| `--set-if-not-exists`   | False    | True    |                             | Whether to set or not the baseImage metadata if no connectorBuildOptions is declared in the connector metadata. |

### <a id="connectors-migrate-to-base-image"></a>`connectors migrate-to-base-image` command
Make a connector using a Dockerfile migrate to the base image by:
* Removing its Dockerfile
* Updating its metadata to use the latest base image version
* Updating its documentation to explain the build process
* Bumping by a patch version

### Examples
Migrate source-openweather to use the base image: `airbyte-ci connectors --name=source-openweather migrate-to-base-image`

### Arguments
| Argument              | Description                                                 |
| --------------------- | ----------------------------------------------------------- |
| `PULL_REQUEST_NUMBER` | The GitHub pull request number, used in the changelog entry |

### <a id="metadata-validate-command-subgroup"></a>`metadata` command subgroup

Available commands:
* `airbyte-ci metadata deploy orchestrator`

### <a id="metadata-upload-orchestrator"></a>`metadata deploy orchestrator` command
This command deploys the metadata service orchestrator to production.
The `DAGSTER_CLOUD_METADATA_API_TOKEN` environment variable must be set.

#### Example
`airbyte-ci metadata deploy orchestrator`

#### What it runs
```mermaid
flowchart TD
    test[Run orchestrator tests] --> deploy[Deploy orchestrator to Dagster Cloud]
```

### <a id="tests-command"></a>`tests` command
This command runs the Python tests for a airbyte-ci poetry package.

#### Arguments
| Option                | Required | Default | Mapped environment variable | Description                         |
| --------------------- | -------- | ------- | --------------------------- | ----------------------------------- |
| `poetry_package_path` | True     |         |                             | The path to poetry package to test. |

#### Options
| Option             | Required | Default | Mapped environment variable | Description                                                                                      |
| ------------------ | -------- | ------- | --------------------------- | ------------------------------------------------------------------------------------------------ |
| `--test-directory` | False    | tests   |                             | The path to the directory on which pytest should discover tests, relative to the poetry package. |


#### Example
`airbyte-ci test airbyte-ci/connectors/pipelines --test-directory=tests`
`airbyte-ci tests airbyte-integrations/bases/connector-acceptance-test --test-directory=unit_tests`

## Changelog
| Version | PR                                                         | Description                                                                                               |
| ------- | ---------------------------------------------------------- | --------------------------------------------------------------------------------------------------------- |
<<<<<<< HEAD
| 2.1.0   | [#31535](https://github.com/airbytehq/airbyte/pull/31535)  | Improve gradle caching when building java connectors.                                                     |
=======
| 2.0.2  | [#31533](https://github.com/airbytehq/airbyte/pull/31533)  | Pip cache volume by python version.                                                            |
>>>>>>> c5441833
| 2.0.1   | [#31545](https://github.com/airbytehq/airbyte/pull/31545)  | Reword the changelog entry when using `migrate-to-base-image`.                                                            |
| 2.0.0   | [#31424](https://github.com/airbytehq/airbyte/pull/31424)  | Remove `airbyte-ci connectors format` command.                                                            |
| 1.9.4   | [#31478](https://github.com/airbytehq/airbyte/pull/31478)  | Fix running tests for connector-ops package.                                                              |
| 1.9.3   | [#31457](https://github.com/airbytehq/airbyte/pull/31457)  | Improve the connector documentation for connectors migrated to our base image.                            |
| 1.9.2   | [#31426](https://github.com/airbytehq/airbyte/pull/31426)  | Concurrent execution of java connectors tests.                                                            |
| 1.9.1   | [#31455](https://github.com/airbytehq/airbyte/pull/31455)  | Fix `None` docker credentials on publish.                                                                 |
| 1.9.0   | [#30520](https://github.com/airbytehq/airbyte/pull/30520)  | New commands: `bump-version`, `upgrade-base-image`, `migrate-to-base-image`.                              |
| 1.8.0   | [#30520](https://github.com/airbytehq/airbyte/pull/30520)  | New commands: `bump-version`, `upgrade-base-image`, `migrate-to-base-image`.                              |
| 1.7.2   | [#31343](https://github.com/airbytehq/airbyte/pull/31343)  | Bind Pytest integration tests to a dockerhost.                                                            |
| 1.7.1   | [#31332](https://github.com/airbytehq/airbyte/pull/31332)  | Disable Gradle step caching on source-postgres.                                                           |
| 1.7.0   | [#30526](https://github.com/airbytehq/airbyte/pull/30526)  | Implement pre/post install hooks support.                                                                 |
| 1.6.0   | [#30474](https://github.com/airbytehq/airbyte/pull/30474)  | Test connector inside their containers.                                                                   |
| 1.5.1   | [#31227](https://github.com/airbytehq/airbyte/pull/31227)  | Use python 3.11 in amazoncorretto-bazed gradle containers, run 'test' gradle task instead of 'check'.     |
| 1.5.0   | [#30456](https://github.com/airbytehq/airbyte/pull/30456)  | Start building Python connectors using our base images.                                                   |
| 1.4.6   | [ #31087](https://github.com/airbytehq/airbyte/pull/31087) | Throw error if airbyte-ci tools is out of date                                                            |
| 1.4.5   | [#31133](https://github.com/airbytehq/airbyte/pull/31133)  | Fix bug when building containers using `with_integration_base_java_and_normalization`.                    |
| 1.4.4   | [#30743](https://github.com/airbytehq/airbyte/pull/30743)  | Add `--disable-report-auto-open` and `--use-host-gradle-dist-tar` to allow gradle integration.            |
| 1.4.3   | [#30595](https://github.com/airbytehq/airbyte/pull/30595)  | Add --version and version check                                                                           |
| 1.4.2   | [#30595](https://github.com/airbytehq/airbyte/pull/30595)  | Remove directory name requirement                                                                         |
| 1.4.1   | [#30595](https://github.com/airbytehq/airbyte/pull/30595)  | Load base migration guide into QA Test container for strict encrypt variants                              |
| 1.4.0   | [#30330](https://github.com/airbytehq/airbyte/pull/30330)  | Add support for pyproject.toml as the prefered entry point for a connector package                        |
| 1.3.0   | [#30461](https://github.com/airbytehq/airbyte/pull/30461)  | Add `--use-local-cdk` flag to all connectors commands                                                     |
| 1.2.3   | [#30477](https://github.com/airbytehq/airbyte/pull/30477)  | Fix a test regression introduced the previous version.                                                    |
| 1.2.2   | [#30438](https://github.com/airbytehq/airbyte/pull/30438)  | Add workaround to always stream logs properly with --is-local.                                            |
| 1.2.1   | [#30384](https://github.com/airbytehq/airbyte/pull/30384)  | Java connector test performance fixes.                                                                    |
| 1.2.0   | [#30330](https://github.com/airbytehq/airbyte/pull/30330)  | Add `--metadata-query` option to connectors command                                                       |
| 1.1.3   | [#30314](https://github.com/airbytehq/airbyte/pull/30314)  | Stop patching gradle files to make them work with airbyte-ci.                                             |
| 1.1.2   | [#30279](https://github.com/airbytehq/airbyte/pull/30279)  | Fix correctness issues in layer caching by making atomic execution groupings                              |
| 1.1.1   | [#30252](https://github.com/airbytehq/airbyte/pull/30252)  | Fix redundancies and broken logic in GradleTask, to speed up the CI runs.                                 |
| 1.1.0   | [#29509](https://github.com/airbytehq/airbyte/pull/29509)  | Refactor the airbyte-ci test command to run tests on any poetry package.                                  |
| 1.0.0   | [#28000](https://github.com/airbytehq/airbyte/pull/29232)  | Remove release stages in favor of support level from airbyte-ci.                                          |
| 0.5.0   | [#28000](https://github.com/airbytehq/airbyte/pull/28000)  | Run connector acceptance tests with dagger-in-dagger.                                                     |
| 0.4.7   | [#29156](https://github.com/airbytehq/airbyte/pull/29156)  | Improve how we check existence of requirement.txt or setup.py file to not raise early pip install errors. |
| 0.4.6   | [#28729](https://github.com/airbytehq/airbyte/pull/28729)  | Use keyword args instead of positional argument for optional  paramater in Dagger's API                   |
| 0.4.5   | [#29034](https://github.com/airbytehq/airbyte/pull/29034)  | Disable Dagger terminal UI when running publish.                                                          |
| 0.4.4   | [#29064](https://github.com/airbytehq/airbyte/pull/29064)  | Make connector modified files a frozen set.                                                               |
| 0.4.3   | [#29033](https://github.com/airbytehq/airbyte/pull/29033)  | Disable dependency scanning for Java connectors.                                                          |
| 0.4.2   | [#29030](https://github.com/airbytehq/airbyte/pull/29030)  | Make report path always have the same prefix: `airbyte-ci/`.                                              |
| 0.4.1   | [#28855](https://github.com/airbytehq/airbyte/pull/28855)  | Improve the selected connectors detection for connectors commands.                                        |
| 0.4.0   | [#28947](https://github.com/airbytehq/airbyte/pull/28947)  | Show Dagger Cloud run URLs in CI                                                                          |
| 0.3.2   | [#28789](https://github.com/airbytehq/airbyte/pull/28789)  | Do not consider empty reports as successfull.                                                             |
| 0.3.1   | [#28938](https://github.com/airbytehq/airbyte/pull/28938)  | Handle 5 status code on MetadataUpload as skipped                                                         |
| 0.3.0   | [#28869](https://github.com/airbytehq/airbyte/pull/28869)  | Enable the Dagger terminal UI on local `airbyte-ci` execution                                             |
| 0.2.3   | [#28907](https://github.com/airbytehq/airbyte/pull/28907)  | Make dagger-in-dagger work for `airbyte-ci tests` command                                                 |
| 0.2.2   | [#28897](https://github.com/airbytehq/airbyte/pull/28897)  | Sentry: Ignore error logs without exceptions from reporting                                               |
| 0.2.1   | [#28767](https://github.com/airbytehq/airbyte/pull/28767)  | Improve pytest step result evaluation to prevent false negative/positive.                                 |
| 0.2.0   | [#28857](https://github.com/airbytehq/airbyte/pull/28857)  | Add the `airbyte-ci tests` command to run the test suite on any `airbyte-ci` poetry package.              |
| 0.1.1   | [#28858](https://github.com/airbytehq/airbyte/pull/28858)  | Increase the max duration of Connector Package install to 20mn.                                           |
| 0.1.0   |                                                            | Alpha version not in production yet. All the commands described in this doc are available.                |

## More info
This project is owned by the Connectors Operations team.
We share project updates and remaining stories before its release to production in this [EPIC](https://github.com/airbytehq/airbyte/issues/24403).

# Troubleshooting
## `airbyte-ci` is not found
If you get the following error when running `airbyte-ci`:
```bash
$ airbyte-ci
zsh: command not found: airbyte-ci
```
It means that the `airbyte-ci` command is not in your PATH.

To fix this, you can either:
* Ensure that airbyte-ci is installed with pipx. Run `pipx list` to check if airbyte-ci is installed.
* Run `pipx ensurepath` to add the pipx binary directory to your PATH.
* Add the pipx binary directory to your PATH manually. The pipx binary directory is usually `~/.local/bin`.


## python3.10 not found
If you get the following error when running `pipx install --editable --force --python=python3.10 airbyte-ci/connectors/pipelines/`:
```bash
$ pipx install --editable --force --python=python3.10 airbyte-ci/connectors/pipelines/
Error: Python 3.10 not found on your system.
```

It means that you don't have Python 3.10 installed on your system.

To fix this, you can either:
* Install Python 3.10 with pyenv. Run `pyenv install 3.10` to install the latest Python version.
* Install Python 3.10 with your system package manager. For instance, on Ubuntu you can run `sudo apt install python3.10`.
* Ensure that Python 3.10 is in your PATH. Run `which python3.10` to check if Python 3.10 is installed and in your PATH.

## Any type of pipeline failure
First you should check that the version of the CLI you are using is the latest one.
You can check the version of the CLI with the `--version` option:
```bash
$ airbyte-ci --version
airbyte-ci, version 0.1.0
```

and compare it with the version in the pyproject.toml file:
```bash
$ cat airbyte-ci/connectors/pipelines/pyproject.toml | grep version
```

If you get any type of pipeline failure, you can run the pipeline with the `--show-dagger-logs` option to get more information about the failure.
```bash
$ airbyte-ci --show-dagger-logs connectors --name=source-pokeapi test
```

and when in doubt, you can reinstall the CLI with the `--force` option:
```bash
$ pipx reinstall pipelines --force
```
<|MERGE_RESOLUTION|>--- conflicted
+++ resolved
@@ -398,11 +398,8 @@
 ## Changelog
 | Version | PR                                                         | Description                                                                                               |
 | ------- | ---------------------------------------------------------- | --------------------------------------------------------------------------------------------------------- |
-<<<<<<< HEAD
 | 2.1.0   | [#31535](https://github.com/airbytehq/airbyte/pull/31535)  | Improve gradle caching when building java connectors.                                                     |
-=======
 | 2.0.2  | [#31533](https://github.com/airbytehq/airbyte/pull/31533)  | Pip cache volume by python version.                                                            |
->>>>>>> c5441833
 | 2.0.1   | [#31545](https://github.com/airbytehq/airbyte/pull/31545)  | Reword the changelog entry when using `migrate-to-base-image`.                                                            |
 | 2.0.0   | [#31424](https://github.com/airbytehq/airbyte/pull/31424)  | Remove `airbyte-ci connectors format` command.                                                            |
 | 1.9.4   | [#31478](https://github.com/airbytehq/airbyte/pull/31478)  | Fix running tests for connector-ops package.                                                              |
