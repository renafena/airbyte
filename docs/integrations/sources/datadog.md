--- conflicted
+++ resolved
@@ -48,11 +48,7 @@
 The Datadog source connector supports the following [sync modes](https://docs.airbyte.com/cloud/core-concepts#connection-sync-modes):
 
 | Feature           | Supported? |
-<<<<<<< HEAD
 |:------------------|:-----------|
-=======
-| :---------------- | :--------- |
->>>>>>> 8e4cecf6
 | Full Refresh Sync | Yes        |
 | Incremental Sync  | Yes        |
 | SSL connection    | Yes        |
@@ -76,12 +72,8 @@
 ## Changelog
 
 | Version | Date       | Pull Request                                             | Subject                                                                      |
-<<<<<<< HEAD
 |:--------|:-----------|:---------------------------------------------------------|:-----------------------------------------------------------------------------|
 | 0.4.1   | 2024-05-09 | [37590](https://github.com/airbytehq/airbyte/pull/37590) | Change `last_records` to `last_record`                                       |
-=======
-| :------ | :--------- | :------------------------------------------------------- | :--------------------------------------------------------------------------- |
->>>>>>> 8e4cecf6
 | 0.4.0   | 2023-12-04 | [30999](https://github.com/airbytehq/airbyte/pull/30999) | Add `monitors` and `service_level_objectives` Streams                        |
 | 0.3.0   | 2023-08-27 | [29885](https://github.com/airbytehq/airbyte/pull/29885) | Migrate to low code                                                          |
 | 0.2.2   | 2023-07-10 | [28089](https://github.com/airbytehq/airbyte/pull/28089) | Additional stream and query details in response                              |
