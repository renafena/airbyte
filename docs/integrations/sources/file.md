--- conflicted
+++ resolved
@@ -138,11 +138,8 @@
 
 | Version | Date       | Pull Request                                             | Subject                                           |
 |---------|------------|----------------------------------------------------------|---------------------------------------------------|
-<<<<<<< HEAD
-| 0.2.16  | 2022-08-09 | [15196](https://github.com/airbytehq/airbyte/pull/15196) | Added BOX provider                                |
-=======
+| 0.2.17  | 2022-08-11 | [15196](https://github.com/airbytehq/airbyte/pull/15196) | Added BOX provider                                |
 | 0.2.16  | 2022-08-10 | [15293](https://github.com/airbytehq/airbyte/pull/15293) | added support for encoding reader option          |
->>>>>>> 2b15cd37
 | 0.2.15  | 2022-08-05 | [15269](https://github.com/airbytehq/airbyte/pull/15269) | Bump `smart-open` version to 6.0.0                |
 | 0.2.12  | 2022-07-12 | [14535](https://github.com/airbytehq/airbyte/pull/14535) | Fix invalid schema generation for JSON files      |
 | 0.2.11  | 2022-07-12 | [9974](https://github.com/airbytehq/airbyte/pull/14588)  | Add support to YAML format                        |
