# HubSpot

<HideInUI>

This page contains the setup guide and reference information for the [HubSpot](https://www.hubspot.com/) source connector.

</HideInUI>

## Prerequisites

- HubSpot Account

<!-- env:oss -->
- **For Airbyte Open Source**: Private App with Access Token
<!-- /env:oss -->

## Setup guide

<!-- env:cloud -->
**For Airbyte Cloud:**

We highly recommend you use OAuth rather than Private App authentication, as it significantly simplifies the setup process.
<!-- /env:cloud -->

<!-- env:oss -->
**For Airbyte Open Source:**

We recommend Private App authentication.
<!-- /env:oss -->

More information on HubSpot authentication methods can be found
[here](https://developers.hubspot.com/docs/api/intro-to-auth).

### Step 1: Set up Hubspot

<!-- env:cloud -->
**For Airbyte Cloud:**

**- OAuth** (Recommended)

**- Private App:** If you are using a Private App, you will need to use your Access Token to set up the connector. Please refer to the [official HubSpot documentation](https://developers.hubspot.com/docs/api/private-apps) for a detailed guide.
<!-- /env:cloud -->

<!-- env:oss -->
**For Airbyte Open Source:**

**- Private App setup** (Recommended): If you are authenticating via a Private App, you will need to use your Access Token to set up the connector. Please refer to the [official HubSpot documentation](https://developers.hubspot.com/docs/api/private-apps) for a detailed guide.

**- OAuth setup:** If you are using Oauth to authenticate on Airbyte Open Source, please refer to [Hubspot's detailed walkthrough](https://developers.hubspot.com/docs/api/working-with-oauth). To set up the connector, you will need to acquire your:

- Client ID
- Client Secret
- Refresh Token
<!-- /env:oss -->

### Step 2: Configure the scopes for your streams

Unless you are authenticating via OAuth on **Airbyte Cloud**, you must manually configure scopes to ensure Airbyte can sync all available data. To see a breakdown of the specific scopes each stream uses, see our full [Hubspot documentation](https://docs.airbyte.com/integrations/sources/hubspot/).

Next, you need to configure the appropriate scopes for the following streams. Please refer to [Hubspot's page on scopes](https://legacydocs.hubspot.com/docs/methods/oauth2/initiate-oauth-integration#scopes) for instructions.

| Stream                      | Required Scope                                                                                               |
| :-------------------------- | :----------------------------------------------------------------------------------------------------------- |
| `campaigns`                 | `content`                                                                                                    |
| `companies`                 | `crm.objects.companies.read`, `crm.schemas.companies.read`                                                   |
| `contact_lists`             | `crm.objects.lists.read`                                                                                     |
| `contacts`                  | `crm.objects.contacts.read`                                                                                  |
| `contacts_list_memberships` | `crm.objects.contacts.read`                                                                                  |
| Custom CRM Objects          | `crm.objects.custom.read`                                                                                    |
| `deal_pipelines`            | `crm.objects.contacts.read`                                                                                  |
| `deals`                     | `crm.objects.deals.read`, `crm.schemas.deals.read`                                                           |
| `deals_archived`            | `crm.objects.deals.read`, `crm.schemas.deals.read`                                                           |
| `email_events`              | `content`                                                                                                    |
| `email_subscriptions`       | `content`                                                                                                    |
| `engagements`               | `crm.objects.companies.read`, `crm.objects.contacts.read`, `crm.objects.deals.read`, `tickets`, `e-commerce` |
| `engagements_emails`        | `sales-email-read`                                                                                           |
| `forms`                     | `forms`                                                                                                      |
| `form_submissions`          | `forms`                                                                                                      |
| `goals`                     | `crm.objects.goals.read`                                                                                     |
| `line_items`                | `e-commerce`                                                                                                 |
| `owners`                    | `crm.objects.owners.read`                                                                                    |
| `products`                  | `e-commerce`                                                                                                 |
| `property_history`          | `crm.objects.contacts.read`                                                                                  |
| `subscription_changes`      | `content`                                                                                                    |
| `tickets`                   | `tickets`                                                                                                    |
| `workflows`                 | `automation`                                                                                                 |

### Step 3: Set up the HubSpot source connector in Airbyte

<!-- env:cloud -->
**For Airbyte Cloud:**

1. Log in to your [Airbyte Cloud](https://cloud.airbyte.com/workspaces) account.
2. From the Airbyte UI, click **Sources**, then click on **+ New Source** and select **HubSpot** from the list of available sources.
3. Enter a **Source name** of your choosing.
4. From the **Authentication** dropdown, select your chosen authentication method:
    - **Recommended:** To authenticate using OAuth, select **OAuth** and click **Authenticate your HubSpot account** to sign in with HubSpot and authorize your account.
    :::tip HubSpot Authentication issues
    You might encounter errors during the connection process in the popup window, such as `An invalid scope name was provided`.
    To resolve this, close the window and attempt authentication again.
    :::
    - **Not Recommended:**To authenticate using a Private App, select **Private App** and enter the Access Token for your HubSpot account.
5. For **Start date**, use the provided datepicker or enter the date programmatically in the following format:
   `yyyy-mm-ddThh:mm:ssZ`. The data added on and after this date will be replicated.
6. Click **Set up source** and wait for the tests to complete.
<!-- /env:cloud -->

<!-- env:oss -->
#### For Airbyte Open Source:

1. Navigate to the Airbyte Open Source dashboard.
2. From the Airbyte UI, click **Sources**, then click on **+ New Source** and select **HubSpot** from the list of available sources.
3. Enter a **Source name** of your choosing.
4. From the **Authentication** dropdown, select your chosen authentication method:
    - **Recommended:** To authenticate using a Private App, select **Private App** and enter the Access Token for your HubSpot account.
    - **Not Recommended:**To authenticate using OAuth, select **OAuth** and enter your Client ID, Client Secret, and Refresh Token.
5. For **Start date**, use the provided datepicker or enter the date programmatically in the following format:
   `yyyy-mm-ddThh:mm:ssZ`. The data added on and after this date will be replicated.
6. Click **Set up source** and wait for the tests to complete.

<FieldAnchor field="enable_experimental_streams">

### Experimental streams

[Web Analytics](https://developers.hubspot.com/docs/api/events/web-analytics) streams may be enabled as an experimental feature but please note that they are based on API which is currently in beta and may change at some point of time or be unstable.

</FieldAnchor>

### Custom CRM Objects

Custom CRM Objects and Custom Web Analytics will appear as streams available for sync, alongside the standard objects listed above.

If you set up your connections before April 15th, 2023 (on Airbyte Cloud) or before 0.8.0 (OSS) then you'll need to do some additional work to sync custom CRM objects.

First you need to give the connector some additional permissions:

<!-- env:cloud -->
- **If you are using OAuth on Airbyte Cloud** go to the Hubspot source settings page in the Airbyte UI and re-authenticate via OAuth to allow Airbyte the permissions to access custom objects.
<!-- /env:cloud -->
- **If you are using OAuth on OSS or Private App auth** go into the Hubspot UI where you created your Private App or OAuth application and add the `crm.objects.custom.read` scope to your app's scopes. See HubSpot's instructions [here](https://developers.hubspot.com/docs/api/working-with-oauth#scopes).

Then, go to the replication settings of your connection and click **refresh source schema** to pull in those new streams for syncing.

<HideInUI>

## Supported sync modes

The HubSpot source connector supports the following [sync modes](https://docs.airbyte.com/cloud/core-concepts#connection-sync-modes):

- Full Refresh
- Incremental

:::note
There are two types of incremental sync:

1. Incremental (standard server-side, where API returns only the data updated or generated since the last sync)
2. Client-Side Incremental (API returns all available data and connector filters out only new records)
:::

## Supported streams

The HubSpot source connector supports the following streams:

- [Campaigns](https://developers.hubspot.com/docs/methods/email/get_campaign_data) \(Client-Side Incremental\)
- [Companies](https://developers.hubspot.com/docs/api/crm/companies) \(Incremental\)
- [Contact Lists](http://developers.hubspot.com/docs/methods/lists/get_lists) \(Incremental\)
- [Contacts](https://developers.hubspot.com/docs/methods/contacts/get_contacts) \(Incremental\)
- [Contacts List Memberships](https://legacydocs.hubspot.com/docs/methods/contacts/get_contacts)
- [Deal Pipelines](https://developers.hubspot.com/docs/methods/pipelines/get_pipelines_for_object_type) \(Client-Side Incremental\)
- [Deals](https://developers.hubspot.com/docs/api/crm/deals) \(including Contact associations\) \(Incremental\)
  - Records that have been deleted (archived) and stored in HubSpot's recycle bin will only be kept for 90 days, see [response from HubSpot Team](https://community.hubspot.com/t5/APIs-Integrations/Archived-deals-deleted-or-different/m-p/714157)
- [Deals Archived](https://developers.hubspot.com/docs/api/crm/deals) \(including Contact associations\) \(Incremental\)
- [Email Events](https://developers.hubspot.com/docs/methods/email/get_events) \(Incremental\)
- [Email Subscriptions](https://developers.hubspot.com/docs/methods/email/get_subscriptions)
- [Engagements](https://legacydocs.hubspot.com/docs/methods/engagements/get-all-engagements) \(Incremental\)
- [Engagements Calls](https://developers.hubspot.com/docs/api/crm/calls) \(Incremental\)
- [Engagements Emails](https://developers.hubspot.com/docs/api/crm/email) \(Incremental\)
- [Engagements Meetings](https://developers.hubspot.com/docs/api/crm/meetings) \(Incremental\)
- [Engagements Notes](https://developers.hubspot.com/docs/api/crm/notes) \(Incremental\)
- [Engagements Tasks](https://developers.hubspot.com/docs/api/crm/tasks) \(Incremental\)
- [Forms](https://developers.hubspot.com/docs/api/marketing/forms) \(Client-Side Incremental\)
- [Form Submissions](https://legacydocs.hubspot.com/docs/methods/forms/get-submissions-for-a-form) \(Client-Side Incremental\)
- [Goals](https://developers.hubspot.com/docs/api/crm/goals) \(Incremental\)
- [Line Items](https://developers.hubspot.com/docs/api/crm/line-items) \(Incremental\)
- [Marketing Emails](https://legacydocs.hubspot.com/docs/methods/cms_email/get-all-marketing-email-statistics)
- [Owners](https://developers.hubspot.com/docs/methods/owners/get_owners) \(Client-Side Incremental\)
- [Products](https://developers.hubspot.com/docs/api/crm/products) \(Incremental\)
- [Contacts Property History](https://legacydocs.hubspot.com/docs/methods/contacts/get_contacts) \(Client-Side Incremental\)
- [Companies Property History](https://legacydocs.hubspot.com/docs/methods/companies/get-all-companies) \(Client-Side Incremental\)
- [Deals Property History](https://legacydocs.hubspot.com/docs/methods/deals/get-all-deals) \(Client-Side Incremental\)
- [Subscription Changes](https://developers.hubspot.com/docs/methods/email/get_subscriptions_timeline) \(Incremental\)
- [Tickets](https://developers.hubspot.com/docs/api/crm/tickets) \(Incremental\)
- [Ticket Pipelines](https://developers.hubspot.com/docs/api/crm/pipelines) \(Client-Side Incremental\)
- [Workflows](https://legacydocs.hubspot.com/docs/methods/workflows/v3/get_workflows) \(Client-Side Incremental\)
- [ContactsWebAnalytics](https://developers.hubspot.com/docs/api/events/web-analytics) \(Incremental\)
- [CompaniesWebAnalytics](https://developers.hubspot.com/docs/api/events/web-analytics) \(Incremental\)
- [DealsWebAnalytics](https://developers.hubspot.com/docs/api/events/web-analytics) \(Incremental\)
- [TicketsWebAnalytics](https://developers.hubspot.com/docs/api/events/web-analytics) \(Incremental\)
- [EngagementsCallsWebAnalytics](https://developers.hubspot.com/docs/api/events/web-analytics) \(Incremental\)
- [EngagementsEmailsWebAnalytics](https://developers.hubspot.com/docs/api/events/web-analytics) \(Incremental\)
- [EngagementsMeetingsWebAnalytics](https://developers.hubspot.com/docs/api/events/web-analytics) \(Incremental\)
- [EngagementsNotesWebAnalytics](https://developers.hubspot.com/docs/api/events/web-analytics) \(Incremental\)
- [EngagementsTasksWebAnalytics](https://developers.hubspot.com/docs/api/events/web-analytics) \(Incremental\)
- [GoalsWebAnalytics](https://developers.hubspot.com/docs/api/events/web-analytics) \(Incremental\)
- [LineItemsWebAnalytics](https://developers.hubspot.com/docs/api/events/web-analytics) \(Incremental\)
- [ProductsWebAnalytics](https://developers.hubspot.com/docs/api/events/web-analytics) \(Incremental\)

### Notes on the `engagements` stream

1. Objects in the `engagements` stream can have one of the following types: `note`, `email`, `task`, `meeting`, `call`. Depending on the type of engagement, different properties are set for that object in the `engagements_metadata` table in the destination:

- A `call` engagement has a corresponding `engagements_metadata` object with non-null values in the `toNumber`, `fromNumber`, `status`, `externalId`, `durationMilliseconds`, `externalAccountId`, `recordingUrl`, `body`, and `disposition` columns.
- An `email` engagement has a corresponding `engagements_metadata` object with non-null values in the `subject`, `html`, and `text` columns. In addition, there will be records in four related tables, `engagements_metadata_from`, `engagements_metadata_to`, `engagements_metadata_cc`, `engagements_metadata_bcc`.
- A `meeting` engagement has a corresponding `engagements_metadata` object with non-null values in the `body`, `startTime`, `endTime`, and `title` columns.
- A `note` engagement has a corresponding `engagements_metadata` object with non-null values in the `body` column.
- A `task` engagement has a corresponding `engagements_metadata` object with non-null values in the `body`, `status`, and `forObjectType` columns.

2. The `engagements` stream uses two different APIs based on the length of time since the last sync and the number of records which Airbyte hasn't yet synced.

- **EngagementsRecent** if the following two criteria are met:
  - The last sync was performed within the last 30 days
  - Fewer than 10,000 records are being synced
- **EngagementsAll** if either of these criteria are not met.

Because of this, the `engagements` stream can be slow to sync if it hasn't synced within the last 30 days and/or is generating large volumes of new data. We therefore recommend scheduling frequent syncs.

## Limitations & Troubleshooting

<details>
<summary>
Expand to see details about Hubspot connector limitations and troubleshooting.
</summary>

### Connector limitations

#### Rate limiting

The connector is restricted by normal HubSpot [rate limitations](https://legacydocs.hubspot.com/apps/api_guidelines).

### Troubleshooting

* Consider checking out the following Hubspot tutorial: [Build a single customer view with open-source tools](https://airbyte.com/tutorials/single-customer-view).
* **Enabling streams:** Some streams, such as `workflows`, need to be enabled before they can be read using a connector authenticated using an `API Key`. If reading a stream that is not enabled, a log message returned to the output and the sync operation will only sync the other streams available.

    Example of the output message when trying to read `workflows` stream with missing permissions for the `API Key`:

    ```json
    {
        "type": "LOG",
        "log": {
            "level": "WARN",
            "message": "Stream `workflows` cannot be proceed. This API Key (EXAMPLE_API_KEY) does not have proper permissions! (requires any of [automation-access])"
        }
    }
    ```

* **Unnesting top level properties**: Since version 1.5.0, in order to not make the users query their destinations for complicated json fields, we duplicate most of nested data as top level fields.

    For instance:

    ```json
    {
      "id": 1,
      "updatedAt": "2020-01-01",
      "properties": {
        "hs_note_body": "World's best boss",
        "hs_created_by": "Michael Scott"
      }
    }
    ```

    becomes

    ```json
    {
        "id": 1,
        "updatedAt": "2020-01-01",
        "properties": {
          "hs_note_body": "World's best boss",
          "hs_created_by": "Michael Scott"
        },
        "properties_hs_note_body": "World's best boss",
        "properties_hs_created_by": "Michael Scott"
    }
    ```
* **403 Forbidden Error**
    * Hubspot has **scopes** for each API call.
    * Each stream is tied to a scope and will need access to that scope to sync data.
    * Review the Hubspot OAuth scope documentation [here](https://developers.hubspot.com/docs/api/working-with-oauth#scopes).
    * Additional permissions:

        `feedback_submissions`: Service Hub Professional account

        `marketing_emails`: Market Hub Starter account

        `workflows`: Sales, Service, and Marketing Hub Professional accounts
* Check out common troubleshooting issues for the Hubspot source connector on our [Airbyte Forum](https://github.com/airbytehq/airbyte/discussions).

</details>

## Changelog

| Version | Date       | Pull Request                                             | Subject                                                                                                                                                                            |
|:--------|:-----------|:---------------------------------------------------------|:-----------------------------------------------------------------------------------------------------------------------------------------------------------------------------------|
<<<<<<< HEAD
=======
| 2.0.1   | 2023-12-15 | [33527](https://github.com/airbytehq/airbyte/pull/33527) | Make query string calculated correctly for ProertyHistory streams to avoid 414 HTTP Errors                                                                                         |
>>>>>>> 4feef2e5
| 2.0.0   | 2023-12-08 | [33266](https://github.com/airbytehq/airbyte/pull/33266) | Added ContactsPropertyHistory, CompaniesPropertyHistory, DealsPropertyHistory streams                                                                                              |
| 1.9.0   | 2023-12-04 | [33042](https://github.com/airbytehq/airbyte/pull/33042) | Added Web Analytics streams                                                                                                                                                        |
| 1.8.0   | 2023-11-23 | [32778](https://github.com/airbytehq/airbyte/pull/32778) | Extend `PropertyHistory` stream to support incremental sync                                                                                                                        |
| 1.7.0   | 2023-11-01 | [32035](https://github.com/airbytehq/airbyte/pull/32035) | Extend the `Forms` stream schema                                                                                                                                                   |
| 1.6.1   | 2023-10-20 | [31644](https://github.com/airbytehq/airbyte/pull/31644) | Base image migration: remove Dockerfile and use the python-connector-base image                                                                                                    |
| 1.6.0   | 2023-10-19 | [31606](https://github.com/airbytehq/airbyte/pull/31606) | Added new field `aifeatures` to the `marketing emails` stream schema                                                                                                               |
| 1.5.1   | 2023-10-04 | [31050](https://github.com/airbytehq/airbyte/pull/31050) | Add type transformer for `Engagements` stream                                                                                                                                      |
| 1.5.0   | 2023-09-11 | [30322](https://github.com/airbytehq/airbyte/pull/30322) | Unnest stream schemas                                                                                                                                                              |
| 1.4.1   | 2023-08-22 | [29715](https://github.com/airbytehq/airbyte/pull/29715) | Fix python package configuration  stream                                                                                                                                           |
| 1.4.0   | 2023-08-11 | [29249](https://github.com/airbytehq/airbyte/pull/29249) | Add `OwnersArchived` stream                                                                                                                                                        |
| 1.3.3   | 2023-08-10 | [29248](https://github.com/airbytehq/airbyte/pull/29248) | Specify `threadId` in `engagements` stream to type string                                                                                                                          |
| 1.3.2   | 2023-08-10 | [29326](https://github.com/airbytehq/airbyte/pull/29326) | Add primary keys to streams `ContactLists` and `PropertyHistory`                                                                                                                   |
| 1.3.1   | 2023-08-08 | [29211](https://github.com/airbytehq/airbyte/pull/29211) | Handle 400 and 403 errors without interruption of the sync                                                                                                                         |
| 1.3.0   | 2023-08-01 | [28909](https://github.com/airbytehq/airbyte/pull/28909) | Add handling of source connection errors                                                                                                                                           |
| 1.2.0   | 2023-07-27 | [27091](https://github.com/airbytehq/airbyte/pull/27091) | Add new stream `ContactsMergedAudit`                                                                                                                                               |
| 1.1.2   | 2023-07-27 | [28558](https://github.com/airbytehq/airbyte/pull/28558) | Improve error messages during connector setup                                                                                                                                      |
| 1.1.1   | 2023-07-25 | [28705](https://github.com/airbytehq/airbyte/pull/28705) | Fix retry handler for token expired error                                                                                                                                          |
| 1.1.0   | 2023-07-18 | [28349](https://github.com/airbytehq/airbyte/pull/28349) | Add unexpected fields in schemas of streams `email_events`, `email_subscriptions`, `engagements`, `campaigns`                                                                      |
| 1.0.1   | 2023-06-23 | [27658](https://github.com/airbytehq/airbyte/pull/27658) | Use fully qualified name to retrieve custom objects                                                                                                                                |
| 1.0.0   | 2023-06-08 | [27161](https://github.com/airbytehq/airbyte/pull/27161) | Fixed increment sync for engagements stream, 'Recent' API is used for recent syncs of last recent 30 days and less than 10k records, otherwise full sync if performed by 'All' API |
| 0.9.0   | 2023-06-26 | [27726](https://github.com/airbytehq/airbyte/pull/27726) | License Update: Elv2                                                                                                                                                               |
| 0.8.4   | 2023-05-17 | [25667](https://github.com/airbytehq/airbyte/pull/26082) | Fixed bug with wrong parsing of boolean encoded like "false" parsed as True                                                                                                        |
| 0.8.3   | 2023-05-31 | [26831](https://github.com/airbytehq/airbyte/pull/26831) | Remove authSpecification from connector specification in favour of advancedAuth                                                                                                    |
| 0.8.2   | 2023-05-16 | [26418](https://github.com/airbytehq/airbyte/pull/26418) | Added custom availability strategy which catches permission errors from parent streams                                                                                             |
| 0.8.1   | 2023-05-29 | [26719](https://github.com/airbytehq/airbyte/pull/26719) | Handle issue when `state` value is literally `"" (empty str)`                                                                                                                      |
| 0.8.0   | 2023-04-10 | [16032](https://github.com/airbytehq/airbyte/pull/16032) | Add new stream `Custom Object`                                                                                                                                                     |
| 0.7.0   | 2023-04-10 | [24450](https://github.com/airbytehq/airbyte/pull/24450) | Add new stream `Goals`                                                                                                                                                             |
| 0.6.2   | 2023-04-28 | [25667](https://github.com/airbytehq/airbyte/pull/25667) | Fixed bug with `Invalid Date` like `2000-00-00T00:00:00Z` while settip up the connector                                                                                            |
| 0.6.1   | 2023-04-10 | [21423](https://github.com/airbytehq/airbyte/pull/21423) | Update scope for `DealPipelines` stream to only `crm.objects.contacts.read`                                                                                                        |
| 0.6.0   | 2023-04-07 | [24980](https://github.com/airbytehq/airbyte/pull/24980) | Add new stream `DealsArchived`                                                                                                                                                     |
| 0.5.2   | 2023-04-07 | [24915](https://github.com/airbytehq/airbyte/pull/24915) | Fix field key parsing (replace whitespace with uderscore)                                                                                                                          |
| 0.5.1   | 2023-04-05 | [22982](https://github.com/airbytehq/airbyte/pull/22982) | Specified date formatting in specification                                                                                                                                         |
| 0.5.0   | 2023-03-30 | [24711](https://github.com/airbytehq/airbyte/pull/24711) | Add incremental sync support for `campaigns`, `deal_pipelines`, `ticket_pipelines`, `forms`, `form_submissions`, `form_submissions`, `workflows`, `owners`                         |
| 0.4.0   | 2023-03-31 | [22910](https://github.com/airbytehq/airbyte/pull/22910) | Add `email_subscriptions` stream                                                                                                                                                   |
| 0.3.4   | 2023-03-28 | [24641](https://github.com/airbytehq/airbyte/pull/24641) | Convert to int only numeric values                                                                                                                                                 |
| 0.3.3   | 2023-03-27 | [24591](https://github.com/airbytehq/airbyte/pull/24591) | Fix pagination for `marketing emails` stream                                                                                                                                       |
| 0.3.2   | 2023-02-07 | [22479](https://github.com/airbytehq/airbyte/pull/22479) | Turn on default HttpAvailabilityStrategy                                                                                                                                           |
| 0.3.1   | 2023-01-27 | [22009](https://github.com/airbytehq/airbyte/pull/22009) | Set `AvailabilityStrategy` for streams explicitly to `None`                                                                                                                        |
| 0.3.0   | 2022-10-27 | [18546](https://github.com/airbytehq/airbyte/pull/18546) | Sunsetting API Key authentication. `Quotes` stream is no longer available                                                                                                          |
| 0.2.2   | 2022-10-03 | [16914](https://github.com/airbytehq/airbyte/pull/16914) | Fix 403 forbidden error validation                                                                                                                                                 |
| 0.2.1   | 2022-09-26 | [17120](https://github.com/airbytehq/airbyte/pull/17120) | Migrate to per-stream state.                                                                                                                                                       |
| 0.2.0   | 2022-09-13 | [16632](https://github.com/airbytehq/airbyte/pull/16632) | Remove Feedback Submissions stream as the one using unstable (beta) API.                                                                                                           |
| 0.1.83  | 2022-09-01 | [16214](https://github.com/airbytehq/airbyte/pull/16214) | Update Tickets, fix missing properties and change how state is updated.                                                                                                            |
| 0.1.82  | 2022-08-18 | [15110](https://github.com/airbytehq/airbyte/pull/15110) | Check if it has a state on search streams before first sync                                                                                                                        |
| 0.1.81  | 2022-08-05 | [15354](https://github.com/airbytehq/airbyte/pull/15354) | Fix `Deals` stream schema                                                                                                                                                          |
| 0.1.80  | 2022-08-01 | [15156](https://github.com/airbytehq/airbyte/pull/15156) | Fix 401 error while retrieving associations using OAuth                                                                                                                            |
| 0.1.79  | 2022-07-28 | [15144](https://github.com/airbytehq/airbyte/pull/15144) | Revert v0.1.78 due to permission issues                                                                                                                                            |
| 0.1.78  | 2022-07-28 | [15099](https://github.com/airbytehq/airbyte/pull/15099) | Fix to fetch associations when using incremental mode                                                                                                                              |
| 0.1.77  | 2022-07-26 | [15035](https://github.com/airbytehq/airbyte/pull/15035) | Make PropertyHistory stream read historic data not limited to 30 days                                                                                                              |
| 0.1.76  | 2022-07-25 | [14999](https://github.com/airbytehq/airbyte/pull/14999) | Partially revert changes made in v0.1.75                                                                                                                                           |
| 0.1.75  | 2022-07-18 | [14744](https://github.com/airbytehq/airbyte/pull/14744) | Remove override of private CDK method                                                                                                                                              |
| 0.1.74  | 2022-07-25 | [14412](https://github.com/airbytehq/airbyte/pull/14412) | Add private app authentication                                                                                                                                                     |
| 0.1.73  | 2022-07-13 | [14666](https://github.com/airbytehq/airbyte/pull/14666) | Decrease number of http requests made, disable Incremental mode for PropertyHistory stream                                                                                         |
| 0.1.72  | 2022-06-24 | [14054](https://github.com/airbytehq/airbyte/pull/14054) | Extended error logging                                                                                                                                                             |
| 0.1.71  | 2022-06-24 | [14102](https://github.com/airbytehq/airbyte/pull/14102) | Removed legacy `AirbyteSentry` dependency from the code                                                                                                                            |
| 0.1.70  | 2022-06-16 | [13837](https://github.com/airbytehq/airbyte/pull/13837) | Fix the missing data in CRM streams issue                                                                                                                                          |
| 0.1.69  | 2022-06-10 | [13691](https://github.com/airbytehq/airbyte/pull/13691) | Fix the `URI Too Long` issue                                                                                                                                                       |
| 0.1.68  | 2022-06-08 | [13596](https://github.com/airbytehq/airbyte/pull/13596) | Fix for the `property_history` which did not emit records                                                                                                                          |
| 0.1.67  | 2022-06-07 | [13566](https://github.com/airbytehq/airbyte/pull/13566) | Report which scopes are missing to the user                                                                                                                                        |
| 0.1.66  | 2022-06-05 | [13475](https://github.com/airbytehq/airbyte/pull/13475) | Scope `crm.objects.feedback_submissions.read` added for `feedback_submissions` stream                                                                                              |
| 0.1.65  | 2022-06-03 | [13455](https://github.com/airbytehq/airbyte/pull/13455) | Discover only returns streams for which required scopes were granted                                                                                                               |
| 0.1.64  | 2022-06-03 | [13218](https://github.com/airbytehq/airbyte/pull/13218) | Transform `contact_lists` data to comply with schema                                                                                                                               |
| 0.1.63  | 2022-06-02 | [13320](https://github.com/airbytehq/airbyte/pull/13320) | Fix connector incremental state handling                                                                                                                                           |
| 0.1.62  | 2022-06-01 | [13383](https://github.com/airbytehq/airbyte/pull/13383) | Add `line items` to `deals` stream                                                                                                                                                 |
| 0.1.61  | 2022-05-25 | [13381](https://github.com/airbytehq/airbyte/pull/13381) | Requests scopes as optional instead of required                                                                                                                                    |
| 0.1.60  | 2022-05-25 | [13159](https://github.com/airbytehq/airbyte/pull/13159) | Use RFC3339 datetime                                                                                                                                                               |
| 0.1.59  | 2022-05-10 | [12711](https://github.com/airbytehq/airbyte/pull/12711) | Ensure oauth2.0 token has all needed scopes in "check" command                                                                                                                     |
| 0.1.58  | 2022-05-04 | [12482](https://github.com/airbytehq/airbyte/pull/12482) | Update input configuration copy                                                                                                                                                    |
| 0.1.57  | 2022-05-04 | [12198](https://github.com/airbytehq/airbyte/pull/12198) | Add deals associations for quotes                                                                                                                                                  |
| 0.1.56  | 2022-05-02 | [12515](https://github.com/airbytehq/airbyte/pull/12515) | Extra logs for troubleshooting 403 errors                                                                                                                                          |
| 0.1.55  | 2022-04-28 | [12424](https://github.com/airbytehq/airbyte/pull/12424) | Correct schema for ticket_pipeline stream                                                                                                                                          |
| 0.1.54  | 2022-04-28 | [12335](https://github.com/airbytehq/airbyte/pull/12335) | Mock time slep in unit test s                                                                                                                                                      |
| 0.1.53  | 2022-04-20 | [12230](https://github.com/airbytehq/airbyte/pull/12230) | Change spec json to yaml format                                                                                                                                                    |
| 0.1.52  | 2022-03-25 | [11423](https://github.com/airbytehq/airbyte/pull/11423) | Add tickets associations to engagements streams                                                                                                                                    |
| 0.1.51  | 2022-03-24 | [11321](https://github.com/airbytehq/airbyte/pull/11321) | Fix updated at field non exists issue                                                                                                                                              |
| 0.1.50  | 2022-03-22 | [11266](https://github.com/airbytehq/airbyte/pull/11266) | Fix Engagements Stream Pagination                                                                                                                                                  |
| 0.1.49  | 2022-03-17 | [11218](https://github.com/airbytehq/airbyte/pull/11218) | Anchor hyperlink in input configuration                                                                                                                                            |
| 0.1.48  | 2022-03-16 | [11105](https://github.com/airbytehq/airbyte/pull/11105) | Fix float numbers, upd docs                                                                                                                                                        |
| 0.1.47  | 2022-03-15 | [11121](https://github.com/airbytehq/airbyte/pull/11121) | Add partition keys where appropriate                                                                                                                                               |
| 0.1.46  | 2022-03-14 | [10700](https://github.com/airbytehq/airbyte/pull/10700) | Handle 10k+ records reading in Hubspot streams                                                                                                                                     |
| 0.1.45  | 2022-03-04 | [10707](https://github.com/airbytehq/airbyte/pull/10707) | Remove stage history from deals stream to increase efficiency                                                                                                                      |
| 0.1.44  | 2022-02-24 | [9027](https://github.com/airbytehq/airbyte/pull/9027)   | Add associations companies to deals, ticket and contact stream                                                                                                                     |
| 0.1.43  | 2022-02-24 | [10576](https://github.com/airbytehq/airbyte/pull/10576) | Cast timestamp to date/datetime                                                                                                                                                    |
| 0.1.42  | 2022-02-22 | [10492](https://github.com/airbytehq/airbyte/pull/10492) | Add `date-time` format to datetime fields                                                                                                                                          |
| 0.1.41  | 2022-02-21 | [10177](https://github.com/airbytehq/airbyte/pull/10177) | Migrate to CDK                                                                                                                                                                     |
| 0.1.40  | 2022-02-10 | [10142](https://github.com/airbytehq/airbyte/pull/10142) | Add associations to ticket stream                                                                                                                                                  |
| 0.1.39  | 2022-02-10 | [10055](https://github.com/airbytehq/airbyte/pull/10055) | Bug fix: reading not initialized stream                                                                                                                                            |
| 0.1.38  | 2022-02-03 | [9786](https://github.com/airbytehq/airbyte/pull/9786)   | Add new streams for engagements(calls, emails, meetings, notes and tasks)                                                                                                          |
| 0.1.37  | 2022-01-27 | [9555](https://github.com/airbytehq/airbyte/pull/9555)   | Getting form_submission for all forms                                                                                                                                              |
| 0.1.36  | 2022-01-22 | [7784](https://github.com/airbytehq/airbyte/pull/7784)   | Add Property History Stream                                                                                                                                                        |
| 0.1.35  | 2021-12-24 | [9081](https://github.com/airbytehq/airbyte/pull/9081)   | Add Feedback Submissions stream and update Ticket Pipelines stream                                                                                                                 |
| 0.1.34  | 2022-01-20 | [9641](https://github.com/airbytehq/airbyte/pull/9641)   | Add more fields for `email_events` stream                                                                                                                                          |
| 0.1.33  | 2022-01-14 | [8887](https://github.com/airbytehq/airbyte/pull/8887)   | More efficient support for incremental updates on Companies, Contact, Deals and Engagement streams                                                                                 |
| 0.1.32  | 2022-01-13 | [8011](https://github.com/airbytehq/airbyte/pull/8011)   | Add new stream form_submissions                                                                                                                                                    |
| 0.1.31  | 2022-01-11 | [9385](https://github.com/airbytehq/airbyte/pull/9385)   | Remove auto-generated `properties` from `Engagements` stream                                                                                                                       |
| 0.1.30  | 2021-01-10 | [9129](https://github.com/airbytehq/airbyte/pull/9129)   | Created Contacts list memberships streams                                                                                                                                          |
| 0.1.29  | 2021-12-17 | [8699](https://github.com/airbytehq/airbyte/pull/8699)   | Add incremental sync support for `companies`, `contact_lists`, `contacts`, `deals`, `line_items`, `products`, `quotes`, `tickets` streams                                          |
| 0.1.28  | 2021-12-15 | [8429](https://github.com/airbytehq/airbyte/pull/8429)   | Update fields and descriptions                                                                                                                                                     |
| 0.1.27  | 2021-12-09 | [8658](https://github.com/airbytehq/airbyte/pull/8658)   | Fixed config backward compatibility issue by allowing additional properties in the spec                                                                                            |
| 0.1.26  | 2021-11-30 | [8329](https://github.com/airbytehq/airbyte/pull/8329)   | Removed 'skip_dynamic_fields' config param                                                                                                                                         |
| 0.1.25  | 2021-11-23 | [8216](https://github.com/airbytehq/airbyte/pull/8216)   | Add skip dynamic fields for testing only                                                                                                                                           |
| 0.1.24  | 2021-11-09 | [7683](https://github.com/airbytehq/airbyte/pull/7683)   | Fix name issue 'Hubspot' -> 'HubSpot'                                                                                                                                              |
| 0.1.23  | 2021-11-08 | [7730](https://github.com/airbytehq/airbyte/pull/7730)   | Fix OAuth flow schema                                                                                                                                                              |
| 0.1.22  | 2021-11-03 | [7562](https://github.com/airbytehq/airbyte/pull/7562)   | Migrate Hubspot source to CDK structure                                                                                                                                            |
| 0.1.21  | 2021-10-27 | [7405](https://github.com/airbytehq/airbyte/pull/7405)   | Change of package `import` from `urllib` to `urllib.parse`                                                                                                                         |
| 0.1.20  | 2021-10-26 | [7393](https://github.com/airbytehq/airbyte/pull/7393)   | Hotfix for `split_properties` function, add the length of separator symbol `,`(`%2C` in HTTP format) to the checking of the summary URL length                                     |
| 0.1.19  | 2021-10-26 | [6954](https://github.com/airbytehq/airbyte/pull/6954)   | Fix issue with getting `414` HTTP error for streams                                                                                                                                |
| 0.1.18  | 2021-10-18 | [5840](https://github.com/airbytehq/airbyte/pull/5840)   | Add new marketing emails (with statistics) stream                                                                                                                                  |
| 0.1.17  | 2021-10-14 | [6995](https://github.com/airbytehq/airbyte/pull/6995)   | Update `discover` method: disable `quotes` stream when using OAuth config                                                                                                          |
| 0.1.16  | 2021-09-27 | [6465](https://github.com/airbytehq/airbyte/pull/6465)   | Implement OAuth support. Use CDK authenticator instead of connector specific authenticator                                                                                         |
| 0.1.15  | 2021-09-23 | [6374](https://github.com/airbytehq/airbyte/pull/6374)   | Use correct schema for `owners` stream                                                                                                                                             |
| 0.1.14  | 2021-09-08 | [5693](https://github.com/airbytehq/airbyte/pull/5693)   | Include deal_to_contact association when pulling deal stream and include contact ID in contact stream                                                                              |
| 0.1.13  | 2021-09-08 | [5834](https://github.com/airbytehq/airbyte/pull/5834)   | Fixed array fields without items property in schema                                                                                                                                |
| 0.1.12  | 2021-09-02 | [5798](https://github.com/airbytehq/airbyte/pull/5798)   | Treat empty string values as None for field with format to fix normalization errors                                                                                                |
| 0.1.11  | 2021-08-26 | [5685](https://github.com/airbytehq/airbyte/pull/5685)   | Remove all date-time format from schemas                                                                                                                                           |
| 0.1.10  | 2021-08-17 | [5463](https://github.com/airbytehq/airbyte/pull/5463)   | Fix fail on reading stream using `API Key` without required permissions                                                                                                            |
| 0.1.9   | 2021-08-11 | [5334](https://github.com/airbytehq/airbyte/pull/5334)   | Fix empty strings inside float datatype                                                                                                                                            |
| 0.1.8   | 2021-08-06 | [5250](https://github.com/airbytehq/airbyte/pull/5250)   | Fix issue with printing exceptions                                                                                                                                                 |
| 0.1.7   | 2021-07-27 | [4913](https://github.com/airbytehq/airbyte/pull/4913)   | Update fields schema                                                                                                                                                               |

</HideInUI><|MERGE_RESOLUTION|>--- conflicted
+++ resolved
@@ -302,10 +302,7 @@
 
 | Version | Date       | Pull Request                                             | Subject                                                                                                                                                                            |
 |:--------|:-----------|:---------------------------------------------------------|:-----------------------------------------------------------------------------------------------------------------------------------------------------------------------------------|
-<<<<<<< HEAD
-=======
 | 2.0.1   | 2023-12-15 | [33527](https://github.com/airbytehq/airbyte/pull/33527) | Make query string calculated correctly for ProertyHistory streams to avoid 414 HTTP Errors                                                                                         |
->>>>>>> 4feef2e5
 | 2.0.0   | 2023-12-08 | [33266](https://github.com/airbytehq/airbyte/pull/33266) | Added ContactsPropertyHistory, CompaniesPropertyHistory, DealsPropertyHistory streams                                                                                              |
 | 1.9.0   | 2023-12-04 | [33042](https://github.com/airbytehq/airbyte/pull/33042) | Added Web Analytics streams                                                                                                                                                        |
 | 1.8.0   | 2023-11-23 | [32778](https://github.com/airbytehq/airbyte/pull/32778) | Extend `PropertyHistory` stream to support incremental sync                                                                                                                        |
