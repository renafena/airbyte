--- conflicted
+++ resolved
@@ -103,12 +103,8 @@
 
 | Version | Date       | Pull Request                                             | Subject                                                           |
 | :------ | :--------- | :------------------------------------------------------- | :---------------------------------------------------------------- |
-<<<<<<< HEAD
 | 0.7.0   | 2024-04-15 | [36697](https://github.com/airbytehq/airbyte/pull/36697) | Migrate to low code                                               |
 | 0.6.1   | 2023-11-13 | [31110](https://github.com/airbytehq/airbyte/pull/31110) | Fix hidden config access |
-=======
-| 0.6.1   | 2023-11-13 | [31110](https://github.com/airbytehq/airbyte/pull/31110) | Fix hidden config access                                          |
->>>>>>> 8e4cecf6
 | 0.6.0   | 2023-11-03 | [31110](https://github.com/airbytehq/airbyte/pull/31110) | Add new stream Portfolio Memberships with Parent Portfolio        |
 | 0.5.0   | 2023-10-30 | [31114](https://github.com/airbytehq/airbyte/pull/31114) | Add Portfolios stream                                             |
 | 0.4.0   | 2023-10-24 | [31084](https://github.com/airbytehq/airbyte/pull/31084) | Add StoriesCompact stream                                         |
