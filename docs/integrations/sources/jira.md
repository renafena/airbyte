--- conflicted
+++ resolved
@@ -125,13 +125,9 @@
 ## CHANGELOG
 
 | Version | Date       | Pull Request                                               | Subject                                                                                                                 |
-<<<<<<< HEAD
-|:--------|:-----------| :--------------------------------------------------------- |:------------------------------------------------------------------------------------------------------------------------|
-| 0.3.13  | 2023-08-29 | [\#29960](https://github.com/airbytehq/airbyte/pull/29960) | Add `boardId` to `sprints` stream                                                                                       |
-=======
 |:--------|:-----------|:-----------------------------------------------------------|:------------------------------------------------------------------------------------------------------------------------|
+| 0.3.14  | 2023-09-04 | [\#29960](https://github.com/airbytehq/airbyte/pull/29960) | Add `boardId` to `sprints` stream                                                                                       |
 | 0.3.13  | 2023-09-01 | [\#30108](https://github.com/airbytehq/airbyte/pull/30108) | Skip 404 error for stream `IssueWatchers`                                                                               |
->>>>>>> f8d9a38e
 | 0.3.12  | 2023-06-01 | [\#26652](https://github.com/airbytehq/airbyte/pull/26652) | Expand on `leads` for `projects` stream                                                                                 |
 | 0.3.11  | 2023-06-01 | [\#26906](https://github.com/airbytehq/airbyte/pull/26906) | Handle project permissions error                                                                                        |
 | 0.3.10  | 2023-05-26 | [\#26652](https://github.com/airbytehq/airbyte/pull/26652) | Fixed bug when `board` doesn't support `sprints`                                                                        |
