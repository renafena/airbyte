--- conflicted
+++ resolved
@@ -1234,27 +1234,6 @@
     rootUser: minio
     rootPassword: minio123
 
-<<<<<<< HEAD
-## @section Server parameters
-
-api-server:
-  enabled: true
-  ##  server.replicaCount Number of server replicas
-  replicaCount: 1
-
-  ##  server.image.repository The repository to use for the airbyte server image.
-  ##  server.image.pullPolicy the pull policy to use for the airbyte server image
-  ##  server.image.tag The airbyte server image tag. Defaults to the chart's AppVersion
-  image:
-    repository: airbyte/api-server
-    pullPolicy: IfNotPresent
-
-  ##  server.podAnnotations [object] Add extra annotations to the server pod(s)
-  ##
-  podAnnotations: {}
-
-  ##  server.containerSecurityContext Security context for the container
-=======
 
 ## @section cron parameters
 
@@ -1275,7 +1254,6 @@
   podAnnotations: {}
 
   ##  cron.containerSecurityContext Security context for the container
->>>>>>> 0c183334
   ## Examples:
   ## containerSecurityContext:
   ##    runAsNonRoot: true
@@ -1283,16 +1261,6 @@
   ##    readOnlyRootFilesystem: true
   containerSecurityContext: {}
 
-<<<<<<< HEAD
-  ## Configure extra options for the server containers' liveness and readiness probes
-  ## ref: https://kubernetes.io/docs/tasks/configure-pod-container/configure-liveness-readiness-probes/#configure-probes
-  ##  server.livenessProbe.enabled Enable livenessProbe on the server
-  ##  server.livenessProbe.initialDelaySeconds Initial delay seconds for livenessProbe
-  ##  server.livenessProbe.periodSeconds Period seconds for livenessProbe
-  ##  server.livenessProbe.timeoutSeconds Timeout seconds for livenessProbe
-  ##  server.livenessProbe.failureThreshold Failure threshold for livenessProbe
-  ##  server.livenessProbe.successThreshold Success threshold for livenessProbe
-=======
   ## Configure extra options for the cron containers' liveness and readiness probes
   ## ref: https://kubernetes.io/docs/tasks/configure-pod-container/configure-liveness-readiness-probes/#configure-probes
   ##  cron.livenessProbe.enabled Enable livenessProbe on the cron
@@ -1301,7 +1269,6 @@
   ##  cron.livenessProbe.timeoutSeconds Timeout seconds for livenessProbe
   ##  cron.livenessProbe.failureThreshold Failure threshold for livenessProbe
   ##  cron.livenessProbe.successThreshold Success threshold for livenessProbe
->>>>>>> 0c183334
   ##
   livenessProbe:
     enabled: true
@@ -1311,21 +1278,12 @@
     failureThreshold: 3
     successThreshold: 1
 
-<<<<<<< HEAD
-  ##  server.readinessProbe.enabled Enable readinessProbe on the server
-  ##  server.readinessProbe.initialDelaySeconds Initial delay seconds for readinessProbe
-  ##  server.readinessProbe.periodSeconds Period seconds for readinessProbe
-  ##  server.readinessProbe.timeoutSeconds Timeout seconds for readinessProbe
-  ##  server.readinessProbe.failureThreshold Failure threshold for readinessProbe
-  ##  server.readinessProbe.successThreshold Success threshold for readinessProbe
-=======
   ##  cron.readinessProbe.enabled Enable readinessProbe on the cron
   ##  cron.readinessProbe.initialDelaySeconds Initial delay seconds for readinessProbe
   ##  cron.readinessProbe.periodSeconds Period seconds for readinessProbe
   ##  cron.readinessProbe.timeoutSeconds Timeout seconds for readinessProbe
   ##  cron.readinessProbe.failureThreshold Failure threshold for readinessProbe
   ##  cron.readinessProbe.successThreshold Success threshold for readinessProbe
->>>>>>> 0c183334
   ##
   readinessProbe:
     enabled: true
@@ -1335,23 +1293,14 @@
     failureThreshold: 3
     successThreshold: 1
 
-<<<<<<< HEAD
-  ## server resource requests and limits
-=======
   ## cron resource requests and limits
->>>>>>> 0c183334
   ## ref: http://kubernetes.io/docs/user-guide/compute-resources/
   ## We usually recommend not to specify default resources and to leave this as a conscious
   ## choice for the user. This also increases chances charts run on environments with little
   ## resources, such as Minikube. If you do want to specify resources, uncomment the following
   ## lines, adjust them as necessary, and remove the curly braces after 'resources:'.
-<<<<<<< HEAD
-  ##  server.resources.limits [object] The resources limits for the server container
-  ##  server.resources.requests [object] The requested resources for the server container
-=======
   ##  cron.resources.limits [object] The resources limits for the cron container
   ##  cron.resources.requests [object] The requested resources for the cron container
->>>>>>> 0c183334
   resources:
     ## Example:
     ## limits:
@@ -1364,74 +1313,44 @@
     ##    cpu: 250m
     requests: {}
 
-<<<<<<< HEAD
-  ##  server.nodeSelector [object] Node labels for pod assignment
-=======
   ##  cron.nodeSelector [object] Node labels for pod assignment
->>>>>>> 0c183334
   ## Ref: https://kubernetes.io/docs/user-guide/node-selection/
   ##
   nodeSelector: {}
 
-<<<<<<< HEAD
-  ##  server.tolerations [array] Tolerations for server pod assignment.
-=======
   ##  cron.tolerations [array] Tolerations for cron pod assignment.
->>>>>>> 0c183334
   ## ref: https://kubernetes.io/docs/concepts/configuration/taint-and-toleration/
   ##
   tolerations: []
 
-<<<<<<< HEAD
-  ##  server.affinity [object] Affinity and anti-affinity for server pod assignment.
-=======
   ##  cron.affinity [object] Affinity and anti-affinity for cron pod assignment.
->>>>>>> 0c183334
   ## ref: https://kubernetes.io/docs/concepts/scheduling-eviction/assign-pod-node/#affinity-and-anti-affinity
   ##
   affinity: {}
 
-<<<<<<< HEAD
-  ##  server.log.level The log level to log at.
-=======
   ##  cron.log.level The log level to log at.
->>>>>>> 0c183334
   log:
     level: "INFO"
 
 
 
-<<<<<<< HEAD
-  ##  server.extraVolumeMounts [array] Additional volumeMounts for server container(s).
-  ## Examples (when using `server.containerSecurityContext.readOnlyRootFilesystem=true`):
-=======
   ##  cron.extraVolumeMounts [array] Additional volumeMounts for cron container(s).
   ## Examples (when using `cron.containerSecurityContext.readOnlyRootFilesystem=true`):
->>>>>>> 0c183334
   ## extraVolumeMounts:
   ##   - name: tmpdir
   ##     mountPath: /tmp
   ##
   extraVolumeMounts: []
 
-<<<<<<< HEAD
-  ##  server.extraVolumes [array] Additional volumes for server pod(s).
-  ## Examples (when using `server.containerSecurityContext.readOnlyRootFilesystem=true`):
-=======
   ##  cron.extraVolumes [array] Additional volumes for cron pod(s).
   ## Examples (when using `cron.containerSecurityContext.readOnlyRootFilesystem=true`):
->>>>>>> 0c183334
   ## extraVolumes:
   ##   - name: tmpdir
   ##     emptyDir: {}
   ##
   extraVolumes: []
 
-<<<<<<< HEAD
-  ##  extraContainer [array] Additional container for server pod(s)
-=======
   ##  extraContainer [array] Additional container for cron pod(s)
->>>>>>> 0c183334
   ## Example:
   # extraContainers:
   #   - name: otel_collector
@@ -1447,11 +1366,7 @@
   #         readOnly: true
   extraContainers: []
 
-<<<<<<< HEAD
-  ##  extraInitContainers [array] Additional init containers for server pod(s)
-=======
   ##  extraInitContainers [array] Additional init containers for cron pod(s)
->>>>>>> 0c183334
   ## Example:
   # extraInitContainers:
   #   - name: sleepy
@@ -1502,4 +1417,177 @@
   ## env_vars:
   ##   DATABASE_HOST: airbyte-db
   ##   DATABASE_PORT: 5432
+  env_vars: {}
+
+## @section Server parameters
+
+api-server:
+  enabled: true
+  ##  server.replicaCount Number of server replicas
+  replicaCount: 1
+
+  ##  server.image.repository The repository to use for the airbyte server image.
+  ##  server.image.pullPolicy the pull policy to use for the airbyte server image
+  ##  server.image.tag The airbyte server image tag. Defaults to the chart's AppVersion
+  image:
+    repository: airbyte/api-server
+    pullPolicy: IfNotPresent
+
+  ##  server.podAnnotations [object] Add extra annotations to the server pod(s)
+  ##
+  podAnnotations: {}
+
+  ##  server.containerSecurityContext Security context for the container
+  ## Examples:
+  ## containerSecurityContext:
+  ##    runAsNonRoot: true
+  ##    runAsUser: 1000
+  ##    readOnlyRootFilesystem: true
+  containerSecurityContext: {}
+
+  ## Configure extra options for the server containers' liveness and readiness probes
+  ## ref: https://kubernetes.io/docs/tasks/configure-pod-container/configure-liveness-readiness-probes/#configure-probes
+  ##  server.livenessProbe.enabled Enable livenessProbe on the server
+  ##  server.livenessProbe.initialDelaySeconds Initial delay seconds for livenessProbe
+  ##  server.livenessProbe.periodSeconds Period seconds for livenessProbe
+  ##  server.livenessProbe.timeoutSeconds Timeout seconds for livenessProbe
+  ##  server.livenessProbe.failureThreshold Failure threshold for livenessProbe
+  ##  server.livenessProbe.successThreshold Success threshold for livenessProbe
+  ##
+  livenessProbe:
+    enabled: false
+
+  ##  server.readinessProbe.enabled Enable readinessProbe on the server
+  ##  server.readinessProbe.initialDelaySeconds Initial delay seconds for readinessProbe
+  ##  server.readinessProbe.periodSeconds Period seconds for readinessProbe
+  ##  server.readinessProbe.timeoutSeconds Timeout seconds for readinessProbe
+  ##  server.readinessProbe.failureThreshold Failure threshold for readinessProbe
+  ##  server.readinessProbe.successThreshold Success threshold for readinessProbe
+  ##
+  readinessProbe:
+    enabled: false
+  ## server resource requests and limits
+  ## ref: http://kubernetes.io/docs/user-guide/compute-resources/
+  ## We usually recommend not to specify default resources and to leave this as a conscious
+  ## choice for the user. This also increases chances charts run on environments with little
+  ## resources, such as Minikube. If you do want to specify resources, uncomment the following
+  ## lines, adjust them as necessary, and remove the curly braces after 'resources:'.
+  ##  server.resources.limits [object] The resources limits for the server container
+  ##  server.resources.requests [object] The requested resources for the server container
+  resources:
+    ## Example:
+    ## limits:
+    ##    cpu: 200m
+    ##    memory: 1Gi
+    limits: {}
+    ## Examples:
+    ## requests:
+    ##    memory: 256Mi
+    ##    cpu: 250m
+    requests: {}
+
+  ##  server.nodeSelector [object] Node labels for pod assignment
+  ## Ref: https://kubernetes.io/docs/user-guide/node-selection/
+  ##
+  nodeSelector: {}
+
+  ##  server.tolerations [array] Tolerations for server pod assignment.
+  ## ref: https://kubernetes.io/docs/concepts/configuration/taint-and-toleration/
+  ##
+  tolerations: []
+
+  ##  server.affinity [object] Affinity and anti-affinity for server pod assignment.
+  ## ref: https://kubernetes.io/docs/concepts/scheduling-eviction/assign-pod-node/#affinity-and-anti-affinity
+  ##
+  affinity: {}
+
+  ##  server.log.level The log level to log at.
+  log:
+    level: "INFO"
+
+
+
+  ##  server.extraVolumeMounts [array] Additional volumeMounts for server container(s).
+  ## Examples (when using `server.containerSecurityContext.readOnlyRootFilesystem=true`):
+  ## extraVolumeMounts:
+  ##   - name: tmpdir
+  ##     mountPath: /tmp
+  ##
+  extraVolumeMounts: []
+
+  ##  server.extraVolumes [array] Additional volumes for server pod(s).
+  ## Examples (when using `server.containerSecurityContext.readOnlyRootFilesystem=true`):
+  ## extraVolumes:
+  ##   - name: tmpdir
+  ##     emptyDir: {}
+  ##
+  extraVolumes: []
+
+  ##  extraContainer [array] Additional container for server pod(s)
+  ## Example:
+  # extraContainers:
+  #   - name: otel_collector
+  #     image: somerepo/someimage:sometag
+  #     args: [
+  #         "--important-args"
+  #     ]
+  #     ports:
+  #       - containerPort: 443
+  #     volumeMounts:
+  #       - name: volumeMountCool
+  #         mountPath: /some/path
+  #         readOnly: true
+  extraContainers: []
+
+  ##  extraInitContainers [array] Additional init containers for server pod(s)
+  ## Example:
+  # extraInitContainers:
+  #   - name: sleepy
+  #     image: alpine
+  #     command: ['sleep', '60']
+
+  extraInitContainers: []
+
+  ##  extraEnv [array] Supply extra env variables to main container using full notation
+  ## Example: (With default env vars and values taken from generated config map)
+  # extraEnv:
+  #   - name: AIRBYTE_VERSION
+  #     valueFrom:
+  #       configMapKeyRef:
+  #         name: airbyte-env
+  #         key: AIRBYTE_VERSION
+  #   - name: API_URL
+  #     valueFrom:
+  #       configMapKeyRef:
+  #         name: airbyte-env
+  #         key: API_URL
+  #   - name: TRACKING_STRATEGY
+  #     valueFrom:
+  #       configMapKeyRef:
+  #         name: airbyte-env
+  #         key: TRACKING_STRATEGY
+  #   - name: FULLSTORY
+  #     valueFrom:
+  #       configMapKeyRef:
+  #         name: airbyte-env
+  #         key: FULLSTORY
+  #   - name: INTERNAL_API_HOST
+  #     valueFrom:
+  #       configMapKeyRef:
+  #         name: airbyte-env
+  #         key: INTERNAL_API_HOST
+  ##
+  extraEnv: []
+  ##  secrets [object] Supply additional secrets to container
+  ## Example:
+  ## secrets:
+  ##   DATABASE_PASSWORD: strong-password
+  ##   DATABASE_USER: my-db-user
+  secrets: {}
+
+  ##  env_vars [object] Supply extra env variables to main container using simplified notation
+  ## Example:
+  ## env_vars:
+  ##   DATABASE_HOST: airbyte-db
+  ##   DATABASE_PORT: 5432
   env_vars: {}