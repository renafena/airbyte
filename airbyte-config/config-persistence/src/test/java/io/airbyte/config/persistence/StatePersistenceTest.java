--- conflicted
+++ resolved
@@ -56,14 +56,7 @@
   }
 
   private void setupTestData() throws JsonValidationException, IOException {
-<<<<<<< HEAD
     configRepository = new ConfigRepository(database);
-=======
-    final ConfigRepository configRepository = new ConfigRepository(
-        database,
-        new ActorDefinitionMigrator(new ExceptionWrappingDatabase(database)),
-        new StandardSyncPersistence(database));
->>>>>>> 87aa5f88
 
     final StandardWorkspace workspace = MockData.standardWorkspaces().get(0);
     final StandardSourceDefinition sourceDefinition = MockData.publicSourceDefinition();
