#
# Copyright (c) 2023 Airbyte, Inc., all rights reserved.
#

import logging
from typing import Any, Iterable, Iterator, List, Mapping, MutableMapping, Optional, Union

import airbyte_cdk.sources.utils.casing as casing
import pendulum
from airbyte_cdk.models import FailureType, SyncMode
from airbyte_cdk.sources.streams.core import package_name_from_class
from airbyte_cdk.sources.utils.schema_helpers import ResourceSchemaLoader
from airbyte_cdk.utils import AirbyteTracedException
from facebook_business.exceptions import FacebookBadObjectError, FacebookRequestError
from source_facebook_marketing.streams.async_job import AsyncJob, InsightAsyncJob
from source_facebook_marketing.streams.async_job_manager import InsightAsyncJobManager
from source_facebook_marketing.streams.common import traced_exception

from .base_streams import FBMarketingIncrementalStream

logger = logging.getLogger("airbyte")


class AdsInsights(FBMarketingIncrementalStream):
    """doc: https://developers.facebook.com/docs/marketing-api/insights"""

    cursor_field = "date_start"

    ALL_ACTION_ATTRIBUTION_WINDOWS = [
        "1d_click",
        "7d_click",
        "28d_click",
        "1d_view",
        "7d_view",
        "28d_view",
    ]

    breakdowns = []
    action_breakdowns = [
        "action_type",
        "action_target_id",
        "action_destination",
    ]

    object_breakdowns = {
        "body_asset": "body_asset_id",
        "call_to_action_asset": "call_to_action_asset_id",
        "description_asset": "description_asset_id",
        "image_asset": "image_asset_id",
        "link_url_asset": "link_url_asset_id",
        "title_asset": "title_asset_id",
        "video_asset": "video_asset_id",
    }

    # Facebook store metrics maximum of 37 months old. Any time range that
    # older than 37 months from current date would result in 400 Bad request HTTP response.
    # https://developers.facebook.com/docs/marketing-api/reference/ad-account/insights/#overview
    INSIGHTS_RETENTION_PERIOD = pendulum.duration(months=37)

    action_attribution_windows = ALL_ACTION_ATTRIBUTION_WINDOWS
    time_increment = 1

    def __init__(
        self,
        name: str = None,
        fields: List[str] = None,
        breakdowns: List[str] = None,
        action_breakdowns: List[str] = None,
        action_breakdowns_allow_empty: bool = False,
        action_report_time: str = "mixed",
        time_increment: Optional[int] = None,
        insights_lookback_window: int = None,
        insights_job_timeout: int = 60,
        level: str = "ad",
        **kwargs,
    ):
        super().__init__(**kwargs)
        self._start_date = self._start_date.date()
        self._end_date = self._end_date.date()
        self._custom_fields = fields
        if action_breakdowns_allow_empty:
            if action_breakdowns is not None:
                self.action_breakdowns = action_breakdowns
        else:
            if action_breakdowns:
                self.action_breakdowns = action_breakdowns
        if breakdowns is not None:
            self.breakdowns = breakdowns
        self.time_increment = time_increment or self.time_increment
        self.action_report_time = action_report_time
        self._new_class_name = name
        self._insights_lookback_window = insights_lookback_window
        self._insights_job_timeout = insights_job_timeout
        self.level = level

        # state
        self._cursor_values: Optional[Mapping[str, pendulum.Date]] = None  # latest period that was read for each account
        self._next_cursor_values = self._get_start_date()
        self._completed_slices = {account_id: set() for account_id in self._account_ids}

    @property
    def name(self) -> str:
        """We override stream name to let the user change it via configuration."""
        name = self._new_class_name or self.__class__.__name__
        return casing.camel_to_snake(name)

    @property
    def primary_key(self) -> Optional[Union[str, List[str], List[List[str]]]]:
        """Build complex PK based on slices and breakdowns"""

        breakdowns_pks = []

        for breakdown in self.breakdowns:
            if breakdown in self.object_breakdowns.keys():
                breakdowns_pks.append(self.object_breakdowns[breakdown])
            else:
                breakdowns_pks.append(breakdown)

        return ["date_start", "account_id", "ad_id"] + breakdowns_pks

    @property
    def insights_lookback_period(self):
        """
        Facebook freezes insight data 28 days after it was generated, which means that all data
        from the past 28 days may have changed since we last emitted it, so we retrieve it again.
        But in some cases users my have define their own lookback window, that's
        why the value for `insights_lookback_window` is set through the config.
        """
        return pendulum.duration(days=self._insights_lookback_window)

    @property
    def insights_job_timeout(self):
        return pendulum.duration(minutes=self._insights_job_timeout)

    def _transform_breakdown(self, record: Mapping[str, Any]) -> Mapping[str, Any]:
        for breakdown in self.object_breakdowns:
            if breakdown in record:
                record[self.object_breakdowns[breakdown]] = record[breakdown]["id"]
        return record

    def list_objects(self, params: Mapping[str, Any]) -> Iterable:
        """Because insights has very different read_records we don't need this method anymore"""

    def _add_account_id(self, record: dict[str, Any], account_id: str):
        if "account_id" not in record:
            record["account_id"] = account_id

    def read_records(
        self,
        sync_mode: SyncMode,
        cursor_field: List[str] = None,
        stream_slice: Mapping[str, Any] = None,
        stream_state: Mapping[str, Any] = None,
    ) -> Iterable[Mapping[str, Any]]:
        """Waits for current job to finish (slice) and yield its result"""
        job = stream_slice["insight_job"]
        account_id = stream_slice["account_id"]

        try:
            for obj in job.get_result():
                data = obj.export_all_data()
                if self._response_data_is_valid(data):
<<<<<<< HEAD
                    yield self._transform_breakdown(data)
=======
                    self._add_account_id(data, account_id)
                    yield data
>>>>>>> 7874e323
        except FacebookBadObjectError as e:
            raise AirbyteTracedException(
                message=f"API error occurs on Facebook side during job: {job}, wrong (empty) response received with errors: {e} "
                f"Please try again later",
                failure_type=FailureType.system_error,
            ) from e
        except FacebookRequestError as exc:
            raise traced_exception(exc)

        self._completed_slices[account_id].add(job.interval.start)
        if job.interval.start == self._next_cursor_values[account_id]:
            self._advance_cursor(account_id)

    @property
    def state(self) -> MutableMapping[str, Any]:
        """State getter, the result can be stored by the source"""
        new_state = {account_id: {} for account_id in self._account_ids}

        if self._cursor_values:
            for account_id in self._account_ids:
                if account_id in self._cursor_values and self._cursor_values[account_id]:
                    new_state[account_id] = {self.cursor_field: self._cursor_values[account_id].isoformat()}

                new_state[account_id]["slices"] = {d.isoformat() for d in self._completed_slices[account_id]}
            new_state["time_increment"] = self.time_increment
            return new_state

        if self._completed_slices:
            for account_id in self._account_ids:
                new_state[account_id]["slices"] = {d.isoformat() for d in self._completed_slices[account_id]}

            new_state["time_increment"] = self.time_increment
            return new_state

        return {}

    @state.setter
    def state(self, value: Mapping[str, Any]):
        """State setter, will ignore saved state if time_increment is different from previous."""
        # if the time increment configured for this stream is different from the one in the previous state
        # then the previous state object is invalid, and we should start replicating data from scratch
        # to achieve this, we skip setting the state
        transformed_state = self._transform_state_from_one_account_format(value, ["time_increment"])
        if transformed_state.get("time_increment", 1) != self.time_increment:
            logger.info(f"Ignoring bookmark for {self.name} because of different `time_increment` option.")
            return

        self._cursor_values = {
            account_id: pendulum.parse(transformed_state[account_id][self.cursor_field]).date()
            if transformed_state.get(account_id, {}).get(self.cursor_field)
            else None
            for account_id in self._account_ids
        }
        self._completed_slices = {
            account_id: set(pendulum.parse(v).date() for v in transformed_state.get(account_id, {}).get("slices", []))
            for account_id in self._account_ids
        }

        self._next_cursor_values = self._get_start_date()

    def _date_intervals(self, account_id: str) -> Iterator[pendulum.Date]:
        """Get date period to sync"""
        if self._end_date < self._next_cursor_values[account_id]:
            return
        date_range = self._end_date - self._next_cursor_values[account_id]
        yield from date_range.range("days", self.time_increment)

    def _advance_cursor(self, account_id: str):
        """Iterate over state, find continuing sequence of slices. Get last value, advance cursor there and remove slices from state"""
        for ts_start in self._date_intervals(account_id):
            if ts_start not in self._completed_slices[account_id]:
                self._next_cursor_values[account_id] = ts_start
                break
            self._completed_slices[account_id].remove(ts_start)
            if self._cursor_values:
                self._cursor_values[account_id] = ts_start
            else:
                self._cursor_values = {account_id: ts_start}

    def _generate_async_jobs(self, params: Mapping, account_id: str) -> Iterator[AsyncJob]:
        """Generator of async jobs

        :param params:
        :return:
        """

        self._next_cursor_values = self._get_start_date()
        for ts_start in self._date_intervals(account_id):
            if (
                ts_start in self._completed_slices.get(account_id, [])
                and ts_start < self._next_cursor_values.get(account_id, self._start_date) - self.insights_lookback_period
            ):
                continue
            ts_end = ts_start + pendulum.duration(days=self.time_increment - 1)
            interval = pendulum.Period(ts_start, ts_end)
            yield InsightAsyncJob(
                api=self._api.api,
                edge_object=self._api.get_account(account_id=account_id),
                interval=interval,
                params=params,
                job_timeout=self.insights_job_timeout,
            )

    def check_breakdowns(self, account_id: str):
        """
        Making call to check "action_breakdowns" and "breakdowns" combinations
        https://developers.facebook.com/docs/marketing-api/insights/breakdowns#combiningbreakdowns
        """
        params = {
            "action_breakdowns": self.action_breakdowns,
            "breakdowns": self.breakdowns,
            "fields": ["account_id"],
        }
        self._api.get_account(account_id=account_id).get_insights(params=params, is_async=False)

    def _response_data_is_valid(self, data: Iterable[Mapping[str, Any]]) -> bool:
        """
        Ensure data contains all the fields specified in self.breakdowns
        """
        return all([breakdown in data for breakdown in self.breakdowns])

    def stream_slices(
        self,
        sync_mode: SyncMode,
        cursor_field: List[str] = None,
        stream_state: Mapping[str, Any] = None,
    ) -> Iterable[Optional[Mapping[str, Any]]]:
        """Slice by date periods and schedule async job for each period, run at most MAX_ASYNC_JOBS jobs at the same time.
        This solution for Async was chosen because:
        1. we should commit state after each successful job
        2. we should run as many job as possible before checking for result
        3. we shouldn't proceed to consumption of the next job before previous succeed

        generate slice only if it is not in state,
        when we finished reading slice (in read_records) we check if current slice is the next one and do advance cursor

        when slice is not next one we just update state with it
        to do so source will check state attribute and call get_state,
        """
        if stream_state:
            self.state = stream_state

        for account_id in self._account_ids:
            try:
                manager = InsightAsyncJobManager(
                    api=self._api,
                    jobs=self._generate_async_jobs(params=self.request_params(), account_id=account_id),
                    account_id=account_id,
                )
                for job in manager.completed_jobs():
                    yield {"insight_job": job, "account_id": account_id}
            except FacebookRequestError as exc:
                raise traced_exception(exc)

    def _get_start_date(self) -> Mapping[str, pendulum.Date]:
        """Get start date to begin sync with. It is not that trivial as it might seem.
        There are few rules:
            - don't read data older than start_date
            - re-read data within last 28 days
            - don't read data older than retention date
        Also there are difference between start_date and cursor_value in how the value must be interpreted:
            - cursor - last value that we synced
            - start_date - the first value that should be synced

        :return: the first date to sync
        """
        today = pendulum.today(tz=pendulum.tz.UTC).date()
        oldest_date = today - self.INSIGHTS_RETENTION_PERIOD

        start_dates_for_account = {}
        for account_id in self._account_ids:
            cursor_value = self._cursor_values.get(account_id) if self._cursor_values else None
            if cursor_value:
                start_date = cursor_value
                refresh_date: pendulum.Date = cursor_value - self.insights_lookback_period
                if start_date > refresh_date:
                    logger.info(
                        f"The cursor value within refresh period ({self.insights_lookback_period}), start sync from {refresh_date} instead."
                    )
                start_date = min(start_date, refresh_date)
            else:
                start_date = self._start_date

            if start_date < self._start_date:
                logger.warning(f"Ignore provided state and start sync from start_date ({self._start_date}).")
            start_date = max(start_date, self._start_date)
            if start_date < oldest_date:
                logger.warning(
                    f"Loading insights older then {self.INSIGHTS_RETENTION_PERIOD} is not possible. Start sync from {oldest_date}."
                )
            start_dates_for_account[account_id] = max(oldest_date, start_date)
        return start_dates_for_account

    def request_params(self, **kwargs) -> MutableMapping[str, Any]:
        req_params = {
            "level": self.level,
            "action_breakdowns": self.action_breakdowns,
            "action_report_time": self.action_report_time,
            "breakdowns": self.breakdowns,
            "fields": self.fields(),
            "time_increment": self.time_increment,
            "action_attribution_windows": self.action_attribution_windows,
        }
        return req_params

    def _state_filter(self, stream_state: Mapping[str, Any]) -> Mapping[str, Any]:
        """Works differently for insights, so remove it"""
        return {}

    def get_json_schema(self) -> Mapping[str, Any]:
        """Add fields from breakdowns to the stream schema
        :return: A dict of the JSON schema representing this stream.
        """
        loader = ResourceSchemaLoader(package_name_from_class(self.__class__))
        schema = loader.get_schema("ads_insights")
        if self._custom_fields:
            # 'date_stop' and 'account_id' are also returned by default, even if they are not requested
            custom_fields = set(self._custom_fields + [self.cursor_field, "date_stop", "account_id", "ad_id"])
            schema["properties"] = {k: v for k, v in schema["properties"].items() if k in custom_fields}
        if self.breakdowns:
            breakdowns_properties = loader.get_schema("ads_insights_breakdowns")["properties"]
            schema["properties"].update({prop: breakdowns_properties[prop] for prop in self.breakdowns})
        return schema

    def fields(self, **kwargs) -> List[str]:
        """List of fields that we want to query, for now just all properties from stream's schema"""
        if self._custom_fields:
            return self._custom_fields

        if self._fields:
            return self._fields

        schema = ResourceSchemaLoader(package_name_from_class(self.__class__)).get_schema("ads_insights")
        self._fields = list(schema.get("properties", {}).keys())
        return self._fields<|MERGE_RESOLUTION|>--- conflicted
+++ resolved
@@ -160,12 +160,8 @@
             for obj in job.get_result():
                 data = obj.export_all_data()
                 if self._response_data_is_valid(data):
-<<<<<<< HEAD
+                    self._add_account_id(data, account_id)
                     yield self._transform_breakdown(data)
-=======
-                    self._add_account_id(data, account_id)
-                    yield data
->>>>>>> 7874e323
         except FacebookBadObjectError as e:
             raise AirbyteTracedException(
                 message=f"API error occurs on Facebook side during job: {job}, wrong (empty) response received with errors: {e} "
