--- conflicted
+++ resolved
@@ -6,16 +6,10 @@
 ## Local development
 
 ### Prerequisites
-<<<<<<< HEAD
-=======
-
-**To iterate on this connector, make sure to complete this prerequisites section.**
->>>>>>> 8e4cecf6
 
 * Python (`^3.9`)
 * Poetry (`^1.7`) - installation instructions [here](https://python-poetry.org/docs/#installation)
 
-<<<<<<< HEAD
 
 
 ### Installing the connector
@@ -24,43 +18,18 @@
 ```bash
 poetry install --with dev
 ```
-=======
-#### Build & Activate Virtual Environment and install dependencies
-
-From this connector directory, create a virtual environment:
-
-```
-python -m venv .venv
-```
-
-This will generate a virtualenv for this module in `.venv/`. Make sure this venv is active in your
-development environment of choice. To activate it from the terminal, run:
-
-```
-source .venv/bin/activate
-pip install -r requirements.txt
-```
-
-If you are in an IDE, follow your IDE's instructions to activate the virtualenv.
->>>>>>> 8e4cecf6
 
 
-<<<<<<< HEAD
 ### Create credentials
 
 **If you are a community contributor**, follow the instructions in the [documentation](https://docs.airbyte.com/integrations/sources/asana)
 to generate the necessary credentials. Then create a file `secrets/config.json` conforming to the `spec` inside `manifest.yaml` file.
-=======
-#### Create credentials
-
-**If you are a community contributor**, follow the instructions in the [documentation](https://docs.airbyte.io/integrations/sources/asana)
-to generate the necessary credentials. Then create a file `secrets/config.json` conforming to the `source_asana/spec.json` file.
->>>>>>> 8e4cecf6
 Note that any directory named `secrets` is gitignored across the entire Airbyte repo, so there is no danger of accidentally checking in sensitive information.
 See `integration_tests/sample_config.json` for a sample config file.
 
 
 ### Locally running the connector
+
 
 ```
 poetry run source-asana spec
@@ -71,42 +40,24 @@
 
 ### Running tests
 
-<<<<<<< HEAD
 To run tests locally, from the connector directory run:
 
 ```
 poetry run pytest tests
-=======
-#### Build
-
-**Via [`airbyte-ci`](https://github.com/airbytehq/airbyte/blob/master/airbyte-ci/connectors/pipelines/README.md) (recommended):**
-
-```bash
-airbyte-ci connectors --name=source-asana build
->>>>>>> 8e4cecf6
 ```
 
 ### Building the docker image
 
-<<<<<<< HEAD
 1. Install [`airbyte-ci`](https://github.com/airbytehq/airbyte/blob/master/airbyte-ci/connectors/pipelines/README.md)
 2. Run the following command to build the docker image:
-=======
-**Via `docker build`:**
-
->>>>>>> 8e4cecf6
 ```bash
 airbyte-ci connectors --name=source-asana build
 ```
 
-<<<<<<< HEAD
 An image will be available on your host with the tag `airbyte/source-asana:dev`.
 
 
 ### Running as a docker container
-=======
-#### Run
->>>>>>> 8e4cecf6
 
 Then run any of the connector commands as follows:
 
@@ -117,11 +68,7 @@
 docker run --rm -v $(pwd)/secrets:/secrets -v $(pwd)/integration_tests:/integration_tests airbyte/source-asana:dev read --config /secrets/config.json --catalog /integration_tests/configured_catalog.json
 ```
 
-<<<<<<< HEAD
 ### Running our CI test suite
-=======
-## Testing
->>>>>>> 8e4cecf6
 
 You can run our full test suite locally using [`airbyte-ci`](https://github.com/airbytehq/airbyte/blob/master/airbyte-ci/connectors/pipelines/README.md):
 
@@ -131,7 +78,6 @@
 
 ### Customizing acceptance Tests
 
-<<<<<<< HEAD
 Customize `acceptance-test-config.yml` file to configure acceptance tests. See [Connector Acceptance Tests](https://docs.airbyte.com/connector-development/testing-connectors/connector-acceptance-tests-reference) for more information.
 If your connector requires to create or destroy resources for use during acceptance tests create fixtures for it and place them inside integration_tests/acceptance.py.
 
@@ -147,21 +93,6 @@
 
 ## Publishing a new version of the connector
 
-=======
-Customize `acceptance-test-config.yml` file to configure tests. See [Connector Acceptance Tests](https://docs.airbyte.com/connector-development/testing-connectors/connector-acceptance-tests-reference) for more information.
-If your connector requires to create or destroy resources for use during acceptance tests create fixtures for it and place them inside integration_tests/acceptance.py.
-
-## Dependency Management
-
-All of your dependencies should go in `setup.py`, NOT `requirements.txt`. The requirements file is only used to connect internal Airbyte dependencies in the monorepo for local development.
-We split dependencies between two groups, dependencies that are:
-
-- required for your connector to work need to go to `MAIN_REQUIREMENTS` list.
-- required for the testing need to go to `TEST_REQUIREMENTS` list
-
-### Publishing a new version of the connector
-
->>>>>>> 8e4cecf6
 You've checked out the repo, implemented a million dollar feature, and you're ready to share your changes with the world. Now what?
 
 1. Make sure your changes are passing our test suite: `airbyte-ci connectors --name=source-asana test`
@@ -172,9 +103,5 @@
 4. Make sure the connector documentation and its changelog is up to date (`docs/integrations/sources/asana.md`).
 5. Create a Pull Request: use [our PR naming conventions](https://docs.airbyte.com/contributing-to-airbyte/resources/pull-requests-handbook/#pull-request-title-convention).
 6. Pat yourself on the back for being an awesome contributor.
-<<<<<<< HEAD
 7. Someone from Airbyte will take a look at your PR and iterate with you to merge it into master.
-8. Once your PR is merged, the new version of the connector will be automatically published to Docker Hub and our connector registry.
-=======
-7. Someone from Airbyte will take a look at your PR and iterate with you to merge it into master.
->>>>>>> 8e4cecf6
+8. Once your PR is merged, the new version of the connector will be automatically published to Docker Hub and our connector registry.