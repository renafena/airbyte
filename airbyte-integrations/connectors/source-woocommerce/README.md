# Woocommerce source connector


This is the repository for the Woocommerce source connector, written in Python.
For information about how to use this connector within Airbyte, see [the documentation](https://docs.airbyte.com/integrations/sources/woocommerce).

## Local development

<<<<<<< HEAD
### Prerequisites
* Python (~=3.9)
* Poetry (~=1.7) - installation instructions [here](https://python-poetry.org/docs/#installation)


### Installing the connector
From this connector directory, run:
```bash
poetry install --with dev
```


### Create credentials
**If you are a community contributor**, follow the instructions in the [documentation](https://docs.airbyte.com/integrations/sources/woocommerce)
=======
#### Create credentials

**If you are a community contributor**, follow the instructions in the [documentation](https://docs.airbyte.io/integrations/sources/woocommerce)
>>>>>>> fe8b9b7c
to generate the necessary credentials. Then create a file `secrets/config.json` conforming to the `source_woocommerce/spec.yaml` file.
Note that any directory named `secrets` is gitignored across the entire Airbyte repo, so there is no danger of accidentally checking in sensitive information.
See `sample_files/sample_config.json` for a sample config file.


### Locally running the connector
```
poetry run source-woocommerce spec
poetry run source-woocommerce check --config secrets/config.json
poetry run source-woocommerce discover --config secrets/config.json
poetry run source-woocommerce read --config secrets/config.json --catalog sample_files/configured_catalog.json
```

<<<<<<< HEAD
### Running unit tests
To run unit tests locally, from the connector directory run:
```
poetry run pytest unit_tests
```

### Building the docker image
1. Install [`airbyte-ci`](https://github.com/airbytehq/airbyte/blob/master/airbyte-ci/connectors/pipelines/README.md)
2. Run the following command to build the docker image:
=======
#### Build

**Via [`airbyte-ci`](https://github.com/airbytehq/airbyte/blob/master/airbyte-ci/connectors/pipelines/README.md) (recommended):**

>>>>>>> fe8b9b7c
```bash
airbyte-ci connectors --name=source-woocommerce build
```

An image will be available on your host with the tag `airbyte/source-woocommerce:dev`.

<<<<<<< HEAD

### Running as a docker container
=======
**Via `docker build`:**

```bash
docker build -t airbyte/source-woocommerce:dev .
```

#### Run

>>>>>>> fe8b9b7c
Then run any of the connector commands as follows:

```
docker run --rm airbyte/source-woocommerce:dev spec
docker run --rm -v $(pwd)/secrets:/secrets airbyte/source-woocommerce:dev check --config /secrets/config.json
docker run --rm -v $(pwd)/secrets:/secrets airbyte/source-woocommerce:dev discover --config /secrets/config.json
docker run --rm -v $(pwd)/secrets:/secrets -v $(pwd)/integration_tests:/integration_tests airbyte/source-woocommerce:dev read --config /secrets/config.json --catalog /integration_tests/configured_catalog.json
```

<<<<<<< HEAD
### Running our CI test suite
=======
## Testing

>>>>>>> fe8b9b7c
You can run our full test suite locally using [`airbyte-ci`](https://github.com/airbytehq/airbyte/blob/master/airbyte-ci/connectors/pipelines/README.md):

```bash
airbyte-ci connectors --name=source-woocommerce test
```

### Customizing acceptance Tests
<<<<<<< HEAD
Customize `acceptance-test-config.yml` file to configure acceptance tests. See [Connector Acceptance Tests](https://docs.airbyte.com/connector-development/testing-connectors/connector-acceptance-tests-reference) for more information.
If your connector requires to create or destroy resources for use during acceptance tests create fixtures for it and place them inside integration_tests/acceptance.py.

### Dependency Management
All of your dependencies should be managed via Poetry. 
To add a new dependency, run:
```bash
poetry add <package-name>
```

Please commit the changes to `pyproject.toml` and `poetry.lock` files.

## Publishing a new version of the connector
=======

Customize `acceptance-test-config.yml` file to configure tests. See [Connector Acceptance Tests](https://docs.airbyte.com/connector-development/testing-connectors/connector-acceptance-tests-reference) for more information.
If your connector requires to create or destroy resources for use during acceptance tests create fixtures for it and place them inside integration_tests/acceptance.py.

## Dependency Management

All of your dependencies should go in `setup.py`, NOT `requirements.txt`. The requirements file is only used to connect internal Airbyte dependencies in the monorepo for local development.
We split dependencies between two groups, dependencies that are:

- required for your connector to work need to go to `MAIN_REQUIREMENTS` list.
- required for the testing need to go to `TEST_REQUIREMENTS` list

### Publishing a new version of the connector

>>>>>>> fe8b9b7c
You've checked out the repo, implemented a million dollar feature, and you're ready to share your changes with the world. Now what?

1. Make sure your changes are passing our test suite: `airbyte-ci connectors --name=source-woocommerce test`
2. Bump the connector version (please follow [semantic versioning for connectors](https://docs.airbyte.com/contributing-to-airbyte/resources/pull-requests-handbook/#semantic-versioning-for-connectors)): 
    - bump the `dockerImageTag` value in in `metadata.yaml`
    - bump the `version` value in `pyproject.toml`
3. Make sure the `metadata.yaml` content is up to date.
4. Make sure the connector documentation and its changelog is up to date (`docs/integrations/sources/woocommerce.md`).
5. Create a Pull Request: use [our PR naming conventions](https://docs.airbyte.com/contributing-to-airbyte/resources/pull-requests-handbook/#pull-request-title-convention).
6. Pat yourself on the back for being an awesome contributor.
<<<<<<< HEAD
7. Someone from Airbyte will take a look at your PR and iterate with you to merge it into master.
8. Once your PR is merged, the new version of the connector will be automatically published to Docker Hub and our connector registry.
=======
7. Someone from Airbyte will take a look at your PR and iterate with you to merge it into master.
>>>>>>> fe8b9b7c
<|MERGE_RESOLUTION|>--- conflicted
+++ resolved
@@ -6,7 +6,7 @@
 
 ## Local development
 
-<<<<<<< HEAD
+
 ### Prerequisites
 * Python (~=3.9)
 * Poetry (~=1.7) - installation instructions [here](https://python-poetry.org/docs/#installation)
@@ -21,11 +21,6 @@
 
 ### Create credentials
 **If you are a community contributor**, follow the instructions in the [documentation](https://docs.airbyte.com/integrations/sources/woocommerce)
-=======
-#### Create credentials
-
-**If you are a community contributor**, follow the instructions in the [documentation](https://docs.airbyte.io/integrations/sources/woocommerce)
->>>>>>> fe8b9b7c
 to generate the necessary credentials. Then create a file `secrets/config.json` conforming to the `source_woocommerce/spec.yaml` file.
 Note that any directory named `secrets` is gitignored across the entire Airbyte repo, so there is no danger of accidentally checking in sensitive information.
 See `sample_files/sample_config.json` for a sample config file.
@@ -39,7 +34,7 @@
 poetry run source-woocommerce read --config secrets/config.json --catalog sample_files/configured_catalog.json
 ```
 
-<<<<<<< HEAD
+
 ### Running unit tests
 To run unit tests locally, from the connector directory run:
 ```
@@ -49,31 +44,16 @@
 ### Building the docker image
 1. Install [`airbyte-ci`](https://github.com/airbytehq/airbyte/blob/master/airbyte-ci/connectors/pipelines/README.md)
 2. Run the following command to build the docker image:
-=======
-#### Build
 
-**Via [`airbyte-ci`](https://github.com/airbytehq/airbyte/blob/master/airbyte-ci/connectors/pipelines/README.md) (recommended):**
-
->>>>>>> fe8b9b7c
 ```bash
 airbyte-ci connectors --name=source-woocommerce build
 ```
 
 An image will be available on your host with the tag `airbyte/source-woocommerce:dev`.
 
-<<<<<<< HEAD
 
 ### Running as a docker container
-=======
-**Via `docker build`:**
 
-```bash
-docker build -t airbyte/source-woocommerce:dev .
-```
-
-#### Run
-
->>>>>>> fe8b9b7c
 Then run any of the connector commands as follows:
 
 ```
@@ -83,12 +63,11 @@
 docker run --rm -v $(pwd)/secrets:/secrets -v $(pwd)/integration_tests:/integration_tests airbyte/source-woocommerce:dev read --config /secrets/config.json --catalog /integration_tests/configured_catalog.json
 ```
 
-<<<<<<< HEAD
 ### Running our CI test suite
-=======
+
 ## Testing
 
->>>>>>> fe8b9b7c
+
 You can run our full test suite locally using [`airbyte-ci`](https://github.com/airbytehq/airbyte/blob/master/airbyte-ci/connectors/pipelines/README.md):
 
 ```bash
@@ -96,7 +75,6 @@
 ```
 
 ### Customizing acceptance Tests
-<<<<<<< HEAD
 Customize `acceptance-test-config.yml` file to configure acceptance tests. See [Connector Acceptance Tests](https://docs.airbyte.com/connector-development/testing-connectors/connector-acceptance-tests-reference) for more information.
 If your connector requires to create or destroy resources for use during acceptance tests create fixtures for it and place them inside integration_tests/acceptance.py.
 
@@ -110,22 +88,7 @@
 Please commit the changes to `pyproject.toml` and `poetry.lock` files.
 
 ## Publishing a new version of the connector
-=======
 
-Customize `acceptance-test-config.yml` file to configure tests. See [Connector Acceptance Tests](https://docs.airbyte.com/connector-development/testing-connectors/connector-acceptance-tests-reference) for more information.
-If your connector requires to create or destroy resources for use during acceptance tests create fixtures for it and place them inside integration_tests/acceptance.py.
-
-## Dependency Management
-
-All of your dependencies should go in `setup.py`, NOT `requirements.txt`. The requirements file is only used to connect internal Airbyte dependencies in the monorepo for local development.
-We split dependencies between two groups, dependencies that are:
-
-- required for your connector to work need to go to `MAIN_REQUIREMENTS` list.
-- required for the testing need to go to `TEST_REQUIREMENTS` list
-
-### Publishing a new version of the connector
-
->>>>>>> fe8b9b7c
 You've checked out the repo, implemented a million dollar feature, and you're ready to share your changes with the world. Now what?
 
 1. Make sure your changes are passing our test suite: `airbyte-ci connectors --name=source-woocommerce test`
@@ -136,9 +99,5 @@
 4. Make sure the connector documentation and its changelog is up to date (`docs/integrations/sources/woocommerce.md`).
 5. Create a Pull Request: use [our PR naming conventions](https://docs.airbyte.com/contributing-to-airbyte/resources/pull-requests-handbook/#pull-request-title-convention).
 6. Pat yourself on the back for being an awesome contributor.
-<<<<<<< HEAD
 7. Someone from Airbyte will take a look at your PR and iterate with you to merge it into master.
-8. Once your PR is merged, the new version of the connector will be automatically published to Docker Hub and our connector registry.
-=======
-7. Someone from Airbyte will take a look at your PR and iterate with you to merge it into master.
->>>>>>> fe8b9b7c
+8. Once your PR is merged, the new version of the connector will be automatically published to Docker Hub and our connector registry.