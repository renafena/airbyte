#
# Copyright (c) 2023 Airbyte, Inc., all rights reserved.
#
<<<<<<< HEAD
=======

import logging
import os
from datetime import timedelta
>>>>>>> 41eb41b6
from typing import Any, List, Mapping, MutableMapping, Optional, Tuple

import pendulum
import stripe
from airbyte_cdk import AirbyteLogger
from airbyte_cdk.entrypoint import logger as entrypoint_logger
<<<<<<< HEAD
from airbyte_cdk.models import FailureType, SyncMode
from airbyte_cdk.sources.concurrent_source.concurrent_source import ConcurrentSource
from airbyte_cdk.sources.concurrent_source.concurrent_source_adapter import ConcurrentSourceAdapter
=======
from airbyte_cdk.models import ConfiguredAirbyteCatalog, FailureType
from airbyte_cdk.sources import AbstractSource
>>>>>>> 41eb41b6
from airbyte_cdk.sources.message.repository import InMemoryMessageRepository
from airbyte_cdk.sources.streams import Stream
from airbyte_cdk.sources.streams.call_rate import AbstractAPIBudget, HttpAPIBudget, HttpRequestMatcher, MovingWindowCallRatePolicy, Rate
from airbyte_cdk.sources.streams.concurrent.adapters import StreamFacade
from airbyte_cdk.sources.streams.concurrent.cursor import NoopCursor
from airbyte_cdk.sources.streams.http.auth import TokenAuthenticator
from airbyte_cdk.utils.traced_exception import AirbyteTracedException
from airbyte_protocol.models import SyncMode
from source_stripe.streams import (
    CreatedCursorIncrementalStripeStream,
    CustomerBalanceTransactions,
    Events,
    IncrementalStripeStream,
    ParentIncrementalStipeSubStream,
    Persons,
    SetupAttempts,
    StripeLazySubStream,
    StripeStream,
    StripeSubStream,
    UpdatedCursorIncrementalStripeLazySubStream,
    UpdatedCursorIncrementalStripeStream,
)

logger = logging.getLogger("airbyte")

_MAX_CONCURRENCY = 20
_CACHE_DISABLED = os.environ.get("CACHE_DISABLED")
USE_CACHE = not _CACHE_DISABLED
STRIPE_TEST_ACCOUNT_PREFIX = "sk_test_"


<<<<<<< HEAD
class SourceStripe(ConcurrentSourceAdapter):
    message_repository = InMemoryMessageRepository(entrypoint_logger.level)

    def __init__(self, config_path: Optional[str] = None, catalog_path: Optional[str] = None, **kwargs):
        if config_path:
            config = self.read_config(config_path)
            max_workers = config.get("num_workers", 1)
        else:
            max_workers = 1
        entrypoint_logger.info(f"Initializing source with {max_workers} workers")
        concurrent_source = ConcurrentSource.create(
            max_workers, max(max_workers // 2, 1), entrypoint_logger, self._slice_logger, self.message_repository, 300
        )
        super().__init__(concurrent_source, **kwargs)
        if catalog_path:
            catalog = self.read_catalog(catalog_path)
            # Only use concurrent cdk if all streams are running in full_refresh
            all_sync_mode_are_full_refresh = all(stream.sync_mode == SyncMode.full_refresh for stream in catalog.streams)
            self._use_concurrent_cdk = all_sync_mode_are_full_refresh
=======
class SourceStripe(AbstractSource):
    def __init__(self, catalog: Optional[ConfiguredAirbyteCatalog], **kwargs):
        super().__init__(**kwargs)
        if catalog:
            self._streams_configured_as_full_refresh = {
                configured_stream.stream.name
                for configured_stream in catalog.streams
                if configured_stream.sync_mode == SyncMode.full_refresh
            }
>>>>>>> 41eb41b6
        else:
            # things will NOT be executed concurrently
            self._streams_configured_as_full_refresh = set()

    @staticmethod
    def validate_and_fill_with_defaults(config: MutableMapping) -> MutableMapping:
        start_date, lookback_window_days, slice_range = (
            config.get("start_date"),
            config.get("lookback_window_days"),
            config.get("slice_range"),
        )
        if lookback_window_days is None:
            config["lookback_window_days"] = 0
        elif not isinstance(lookback_window_days, int) or lookback_window_days < 0:
            message = f"Invalid lookback window {lookback_window_days}. Please use only positive integer values or 0."
            raise AirbyteTracedException(
                message=message,
                internal_message=message,
                failure_type=FailureType.config_error,
            )
        if start_date:
            try:
                if not isinstance(start_date, int):
                    start_date = pendulum.parse(start_date).int_timestamp
            except pendulum.parsing.exceptions.ParserError as e:
                message = f"Invalid start date {start_date}. Please use YYYY-MM-DDTHH:MM:SSZ format."
                raise AirbyteTracedException(
                    message=message,
                    internal_message=message,
                    failure_type=FailureType.config_error,
                ) from e
        else:
            start_date = pendulum.datetime(2017, 1, 25).int_timestamp
        config["start_date"] = start_date
        if slice_range is None:
            config["slice_range"] = 365
        elif not isinstance(slice_range, int) or slice_range < 1:
            message = f"Invalid slice range value {slice_range}. Please use positive integer values only."
            raise AirbyteTracedException(
                message=message,
                internal_message=message,
                failure_type=FailureType.config_error,
            )
        return config

    def check_connection(self, logger: AirbyteLogger, config: Mapping[str, Any]) -> Tuple[bool, Any]:
        self.validate_and_fill_with_defaults(config)
        stripe.api_key = config["client_secret"]
        try:
            stripe.Account.retrieve(config["account_id"])
        except (stripe.error.AuthenticationError, stripe.error.PermissionError) as e:
            return False, str(e)
        return True, None

    @staticmethod
    def customers(**args):
        # The Customers stream is instantiated in a dedicated method to allow parametrization and avoid duplicated code.
        # It can be used with and without expanded items (as an independent stream or as a parent stream for other streams).
        return IncrementalStripeStream(
            name="customers",
            path="customers",
            use_cache=USE_CACHE,
            event_types=["customer.created", "customer.updated", "customer.deleted"],
            **args,
        )

    @staticmethod
    def is_test_account(config: Mapping[str, Any]) -> bool:
        """Check if configuration uses Stripe test account (https://stripe.com/docs/keys#obtain-api-keys)

        :param config:
        :return: True if configured to use a test account, False - otherwise
        """

        return str(config["client_secret"]).startswith(STRIPE_TEST_ACCOUNT_PREFIX)

    def get_api_call_budget(self, config: Mapping[str, Any]) -> AbstractAPIBudget:
        """Get API call budget which connector is allowed to use.

        :param config:
        :return:
        """

        max_call_rate = 25 if self.is_test_account(config) else 100
        if config.get("call_rate_limit"):
            call_limit = config["call_rate_limit"]
            if call_limit > max_call_rate:
                logger.warning(
                    "call_rate_limit is larger than maximum allowed %s, fallback to default %s.",
                    max_call_rate,
                    max_call_rate,
                )
                call_limit = max_call_rate
        else:
            call_limit = max_call_rate

        policies = [
            MovingWindowCallRatePolicy(
                rates=[Rate(limit=20, interval=timedelta(seconds=1))],
                matchers=[
                    HttpRequestMatcher(url="https://api.stripe.com/v1/files"),
                    HttpRequestMatcher(url="https://api.stripe.com/v1/file_links"),
                ],
            ),
            MovingWindowCallRatePolicy(
                rates=[Rate(limit=call_limit, interval=timedelta(seconds=1))],
                matchers=[],
            ),
        ]

        return HttpAPIBudget(policies=policies)

    def streams(self, config: Mapping[str, Any]) -> List[Stream]:
        config = self.validate_and_fill_with_defaults(config)
        authenticator = TokenAuthenticator(config["client_secret"])
        args = {
            "authenticator": authenticator,
            "account_id": config["account_id"],
            "start_date": config["start_date"],
            "slice_range": config["slice_range"],
            "api_budget": self.get_api_call_budget(config),
        }
        incremental_args = {**args, "lookback_window_days": config["lookback_window_days"]}
        subscriptions = IncrementalStripeStream(
            name="subscriptions",
            path="subscriptions",
            use_cache=USE_CACHE,
            extra_request_params={"status": "all"},
            event_types=[
                "customer.subscription.created",
                "customer.subscription.paused",
                "customer.subscription.pending_update_applied",
                "customer.subscription.pending_update_expired",
                "customer.subscription.resumed",
                "customer.subscription.trial_will_end",
                "customer.subscription.updated",
                "customer.subscription.deleted",
            ],
            **args,
        )
        subscription_items = StripeLazySubStream(
            name="subscription_items",
            path="subscription_items",
            extra_request_params=lambda self, stream_slice, *args, **kwargs: {"subscription": stream_slice["parent"]["id"]},
            parent=subscriptions,
            use_cache=USE_CACHE,
            sub_items_attr="items",
            **args,
        )
        transfers = IncrementalStripeStream(
            name="transfers",
            path="transfers",
            use_cache=USE_CACHE,
            event_types=["transfer.created", "transfer.reversed", "transfer.updated"],
            **args,
        )
        application_fees = IncrementalStripeStream(
            name="application_fees",
            path="application_fees",
            use_cache=USE_CACHE,
            event_types=["application_fee.created", "application_fee.refunded"],
            **args,
        )
        invoices = IncrementalStripeStream(
            name="invoices",
            path="invoices",
            use_cache=USE_CACHE,
            event_types=[
                "invoice.created",
                "invoice.finalization_failed",
                "invoice.finalized",
                "invoice.marked_uncollectible",
                "invoice.paid",
                "invoice.payment_action_required",
                "invoice.payment_failed",
                "invoice.payment_succeeded",
                "invoice.sent",
                "invoice.updated",
                "invoice.voided",
                "invoice.deleted",
            ],
            **args,
        )
        checkout_sessions = UpdatedCursorIncrementalStripeStream(
            name="checkout_sessions",
            path="checkout/sessions",
            use_cache=USE_CACHE,
            legacy_cursor_field="created",
            event_types=[
                "checkout.session.async_payment_failed",
                "checkout.session.async_payment_succeeded",
                "checkout.session.completed",
                "checkout.session.expired",
            ],
            **args,
        )

        streams = [
            checkout_sessions,
            CustomerBalanceTransactions(**args),
            Events(**incremental_args),
            UpdatedCursorIncrementalStripeStream(
                name="external_account_cards",
                path=lambda self, *args, **kwargs: f"accounts/{self.account_id}/external_accounts",
                event_types=["account.external_account.created", "account.external_account.updated", "account.external_account.deleted"],
                legacy_cursor_field=None,
                extra_request_params={"object": "card"},
                response_filter=lambda record: record["object"] == "card",
                **args,
            ),
            UpdatedCursorIncrementalStripeStream(
                name="external_account_bank_accounts",
                path=lambda self, *args, **kwargs: f"accounts/{self.account_id}/external_accounts",
                event_types=["account.external_account.created", "account.external_account.updated", "account.external_account.deleted"],
                legacy_cursor_field=None,
                extra_request_params={"object": "bank_account"},
                response_filter=lambda record: record["object"] == "bank_account",
                **args,
            ),
            Persons(**args),
            SetupAttempts(**incremental_args),
            StripeStream(name="accounts", path="accounts", use_cache=USE_CACHE, **args),
            CreatedCursorIncrementalStripeStream(name="shipping_rates", path="shipping_rates", **incremental_args),
            CreatedCursorIncrementalStripeStream(name="balance_transactions", path="balance_transactions", **incremental_args),
            CreatedCursorIncrementalStripeStream(name="files", path="files", **incremental_args),
            CreatedCursorIncrementalStripeStream(name="file_links", path="file_links", **incremental_args),
            # The Refunds stream does not utilize the Events API as it created issues with data loss during the incremental syncs.
            # Therefore, we're using the regular API with the `created` cursor field. A bug has been filed with Stripe.
            # See more at https://github.com/airbytehq/oncall/issues/3090, https://github.com/airbytehq/oncall/issues/3428
            CreatedCursorIncrementalStripeStream(name="refunds", path="refunds", **incremental_args),
            UpdatedCursorIncrementalStripeStream(
                name="payment_methods",
                path="payment_methods",
                event_types=[
                    "payment_method.attached",
                    "payment_method.automatically_updated",
                    "payment_method.detached",
                    "payment_method.updated",
                ],
                **args,
            ),
            UpdatedCursorIncrementalStripeStream(
                name="credit_notes",
                path="credit_notes",
                event_types=["credit_note.created", "credit_note.updated", "credit_note.voided"],
                **args,
            ),
            UpdatedCursorIncrementalStripeStream(
                name="early_fraud_warnings",
                path="radar/early_fraud_warnings",
                event_types=["radar.early_fraud_warning.created", "radar.early_fraud_warning.updated"],
                **args,
            ),
            IncrementalStripeStream(
                name="authorizations",
                path="issuing/authorizations",
                event_types=["issuing_authorization.created", "issuing_authorization.request", "issuing_authorization.updated"],
                **args,
            ),
            self.customers(**args),
            IncrementalStripeStream(
                name="cardholders",
                path="issuing/cardholders",
                event_types=["issuing_cardholder.created", "issuing_cardholder.updated"],
                **args,
            ),
            IncrementalStripeStream(
                name="charges",
                path="charges",
                expand_items=["data.refunds"],
                event_types=[
                    "charge.captured",
                    "charge.expired",
                    "charge.failed",
                    "charge.pending",
                    "charge.refunded",
                    "charge.succeeded",
                    "charge.updated",
                ],
                **args,
            ),
            IncrementalStripeStream(
                name="coupons", path="coupons", event_types=["coupon.created", "coupon.updated", "coupon.deleted"], **args
            ),
            IncrementalStripeStream(
                name="disputes",
                path="disputes",
                event_types=[
                    "charge.dispute.closed",
                    "charge.dispute.created",
                    "charge.dispute.funds_reinstated",
                    "charge.dispute.funds_withdrawn",
                    "charge.dispute.updated",
                ],
                **args,
            ),
            application_fees,
            invoices,
            IncrementalStripeStream(
                name="invoice_items",
                path="invoiceitems",
                legacy_cursor_field="date",
                event_types=["invoiceitem.created", "invoiceitem.updated", "invoiceitem.deleted"],
                **args,
            ),
            IncrementalStripeStream(
                name="payouts",
                path="payouts",
                event_types=[
                    "payout.canceled",
                    "payout.created",
                    "payout.failed",
                    "payout.paid",
                    "payout.reconciliation_completed",
                    "payout.updated",
                ],
                **args,
            ),
            IncrementalStripeStream(
                name="plans",
                path="plans",
                expand_items=["data.tiers"],
                event_types=["plan.created", "plan.updated", "plan.deleted"],
                **args,
            ),
            IncrementalStripeStream(name="prices", path="prices", event_types=["price.created", "price.updated", "price.deleted"], **args),
            IncrementalStripeStream(
                name="products", path="products", event_types=["product.created", "product.updated", "product.deleted"], **args
            ),
            IncrementalStripeStream(name="reviews", path="reviews", event_types=["review.closed", "review.opened"], **args),
            subscriptions,
            IncrementalStripeStream(
                name="subscription_schedule",
                path="subscription_schedules",
                event_types=[
                    "subscription_schedule.aborted",
                    "subscription_schedule.canceled",
                    "subscription_schedule.completed",
                    "subscription_schedule.created",
                    "subscription_schedule.expiring",
                    "subscription_schedule.released",
                    "subscription_schedule.updated",
                ],
                **args,
            ),
            transfers,
            IncrementalStripeStream(
                name="payment_intents",
                path="payment_intents",
                event_types=[
                    "payment_intent.amount_capturable_updated",
                    "payment_intent.canceled",
                    "payment_intent.created",
                    "payment_intent.partially_funded",
                    "payment_intent.payment_failed",
                    "payment_intent.processing",
                    "payment_intent.requires_action",
                    "payment_intent.succeeded",
                ],
                **args,
            ),
            IncrementalStripeStream(
                name="promotion_codes",
                path="promotion_codes",
                event_types=["promotion_code.created", "promotion_code.updated"],
                **args,
            ),
            IncrementalStripeStream(
                name="setup_intents",
                path="setup_intents",
                event_types=[
                    "setup_intent.canceled",
                    "setup_intent.created",
                    "setup_intent.requires_action",
                    "setup_intent.setup_failed",
                    "setup_intent.succeeded",
                ],
                **args,
            ),
            IncrementalStripeStream(
                name="cards", path="issuing/cards", event_types=["issuing_card.created", "issuing_card.updated"], **args
            ),
            IncrementalStripeStream(
                name="transactions",
                path="issuing/transactions",
                event_types=["issuing_transaction.created", "issuing_transaction.updated"],
                **args,
            ),
            IncrementalStripeStream(
                name="top_ups",
                path="topups",
                event_types=["topup.canceled", "topup.created", "topup.failed", "topup.reversed", "topup.succeeded"],
                **args,
            ),
            UpdatedCursorIncrementalStripeLazySubStream(
                name="application_fees_refunds",
                path=lambda self, stream_slice, *args, **kwargs: f"application_fees/{stream_slice['parent']['id']}/refunds",
                parent=application_fees,
                event_types=["application_fee.refund.updated"],
                sub_items_attr="refunds",
                **args,
            ),
            UpdatedCursorIncrementalStripeLazySubStream(
                name="bank_accounts",
                path=lambda self, stream_slice, *args, **kwargs: f"customers/{stream_slice['parent']['id']}/sources",
                parent=self.customers(expand_items=["data.sources"], **args),
                event_types=["customer.source.created", "customer.source.expiring", "customer.source.updated", "customer.source.deleted"],
                legacy_cursor_field=None,
                sub_items_attr="sources",
                extra_request_params={"object": "bank_account"},
                response_filter=lambda record: record["object"] == "bank_account",
                **args,
            ),
            ParentIncrementalStipeSubStream(
                name="checkout_sessions_line_items",
                path=lambda self, stream_slice, *args, **kwargs: f"checkout/sessions/{stream_slice['parent']['id']}/line_items",
                parent=checkout_sessions,
                expand_items=["data.discounts", "data.taxes"],
                cursor_field="checkout_session_updated",
                slice_data_retriever=lambda record, stream_slice: {
                    "checkout_session_id": stream_slice["parent"]["id"],
                    "checkout_session_expires_at": stream_slice["parent"]["expires_at"],
                    "checkout_session_created": stream_slice["parent"]["created"],
                    "checkout_session_updated": stream_slice["parent"]["updated"],
                    **record,
                },
                **args,
            ),
            StripeLazySubStream(
                name="invoice_line_items",
                path=lambda self, stream_slice, *args, **kwargs: f"invoices/{stream_slice['parent']['id']}/lines",
                parent=invoices,
                sub_items_attr="lines",
                slice_data_retriever=lambda record, stream_slice: {"invoice_id": stream_slice["parent"]["id"], **record},
                **args,
            ),
            subscription_items,
            StripeSubStream(
                name="transfer_reversals",
                path=lambda self, stream_slice, *args, **kwargs: f"transfers/{stream_slice['parent']['id']}/reversals",
                parent=transfers,
                **args,
            ),
            StripeSubStream(
                name="usage_records",
                path=lambda self, stream_slice, *args, **kwargs: f"subscription_items/{stream_slice['parent']['id']}/usage_record_summaries",
                parent=subscription_items,
                primary_key=None,
                **args,
            ),
        ]
<<<<<<< HEAD
        if self._use_concurrent_cdk:
            # We cap the number of workers to avoid hitting the Stripe rate limit
            # The limit can be removed or increased once we have proper rate limiting

            # The state is known to be empty because concurrent CDK is currently only used for full refresh
            state = {}
            cursor = NoopCursor()
            return [StreamFacade.create_from_stream(stream, self, entrypoint_logger, state, cursor) for stream in streams]
        else:
            return streams
=======

        concurrency_level = min(config.get("num_workers", 10), _MAX_CONCURRENCY)
        streams[0].logger.info(f"Using concurrent cdk with concurrency level {concurrency_level}")

        return [
            StreamFacade.create_from_stream(stream, self, entrypoint_logger, concurrency_level, self._create_empty_state(), NoopCursor())
            if stream.name in self._streams_configured_as_full_refresh
            else stream
            for stream in streams
        ]

    def _create_empty_state(self) -> MutableMapping[str, Any]:
        # The state is known to be empty because concurrent CDK is currently only used for full refresh
        return {}
>>>>>>> 41eb41b6
<|MERGE_RESOLUTION|>--- conflicted
+++ resolved
@@ -1,27 +1,18 @@
 #
 # Copyright (c) 2023 Airbyte, Inc., all rights reserved.
 #
-<<<<<<< HEAD
-=======
 
 import logging
 import os
 from datetime import timedelta
->>>>>>> 41eb41b6
 from typing import Any, List, Mapping, MutableMapping, Optional, Tuple
 
 import pendulum
 import stripe
 from airbyte_cdk import AirbyteLogger
 from airbyte_cdk.entrypoint import logger as entrypoint_logger
-<<<<<<< HEAD
-from airbyte_cdk.models import FailureType, SyncMode
-from airbyte_cdk.sources.concurrent_source.concurrent_source import ConcurrentSource
-from airbyte_cdk.sources.concurrent_source.concurrent_source_adapter import ConcurrentSourceAdapter
-=======
 from airbyte_cdk.models import ConfiguredAirbyteCatalog, FailureType
 from airbyte_cdk.sources import AbstractSource
->>>>>>> 41eb41b6
 from airbyte_cdk.sources.message.repository import InMemoryMessageRepository
 from airbyte_cdk.sources.streams import Stream
 from airbyte_cdk.sources.streams.call_rate import AbstractAPIBudget, HttpAPIBudget, HttpRequestMatcher, MovingWindowCallRatePolicy, Rate
@@ -53,27 +44,6 @@
 STRIPE_TEST_ACCOUNT_PREFIX = "sk_test_"
 
 
-<<<<<<< HEAD
-class SourceStripe(ConcurrentSourceAdapter):
-    message_repository = InMemoryMessageRepository(entrypoint_logger.level)
-
-    def __init__(self, config_path: Optional[str] = None, catalog_path: Optional[str] = None, **kwargs):
-        if config_path:
-            config = self.read_config(config_path)
-            max_workers = config.get("num_workers", 1)
-        else:
-            max_workers = 1
-        entrypoint_logger.info(f"Initializing source with {max_workers} workers")
-        concurrent_source = ConcurrentSource.create(
-            max_workers, max(max_workers // 2, 1), entrypoint_logger, self._slice_logger, self.message_repository, 300
-        )
-        super().__init__(concurrent_source, **kwargs)
-        if catalog_path:
-            catalog = self.read_catalog(catalog_path)
-            # Only use concurrent cdk if all streams are running in full_refresh
-            all_sync_mode_are_full_refresh = all(stream.sync_mode == SyncMode.full_refresh for stream in catalog.streams)
-            self._use_concurrent_cdk = all_sync_mode_are_full_refresh
-=======
 class SourceStripe(AbstractSource):
     def __init__(self, catalog: Optional[ConfiguredAirbyteCatalog], **kwargs):
         super().__init__(**kwargs)
@@ -83,7 +53,6 @@
                 for configured_stream in catalog.streams
                 if configured_stream.sync_mode == SyncMode.full_refresh
             }
->>>>>>> 41eb41b6
         else:
             # things will NOT be executed concurrently
             self._streams_configured_as_full_refresh = set()
@@ -535,18 +504,6 @@
                 **args,
             ),
         ]
-<<<<<<< HEAD
-        if self._use_concurrent_cdk:
-            # We cap the number of workers to avoid hitting the Stripe rate limit
-            # The limit can be removed or increased once we have proper rate limiting
-
-            # The state is known to be empty because concurrent CDK is currently only used for full refresh
-            state = {}
-            cursor = NoopCursor()
-            return [StreamFacade.create_from_stream(stream, self, entrypoint_logger, state, cursor) for stream in streams]
-        else:
-            return streams
-=======
 
         concurrency_level = min(config.get("num_workers", 10), _MAX_CONCURRENCY)
         streams[0].logger.info(f"Using concurrent cdk with concurrency level {concurrency_level}")
@@ -560,5 +517,4 @@
 
     def _create_empty_state(self) -> MutableMapping[str, Any]:
         # The state is known to be empty because concurrent CDK is currently only used for full refresh
-        return {}
->>>>>>> 41eb41b6
+        return {}