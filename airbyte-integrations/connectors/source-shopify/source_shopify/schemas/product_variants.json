{
  "type": ["null", "object"],
  "additionalProperties": true,
  "properties": {
    "id": {
      "description": "The unique identifier for the variant",
      "type": ["null", "integer"]
    },
    "product_id": {
      "description": "The unique identifier for the product associated with the variant",
      "type": ["null", "integer"]
    },
    "title": {
      "description": "The title of the variant",
      "type": ["null", "string"]
    },
    "price": {
      "description": "The price of the variant",
      "type": ["null", "number"]
    },
    "sku": {
      "description": "The unique SKU (stock keeping unit) of the variant",
      "type": ["null", "string"]
    },
    "position": {
      "description": "The position of the variant in the product's list of variants",
      "type": ["null", "integer"]
    },
    "inventory_policy": {
      "description": "The inventory policy for the variant",
      "type": ["null", "string"]
    },
    "compare_at_price": {
      "description": "The original price of the variant before any discount",
      "type": ["null", "string"]
    },
    "fulfillment_service": {
      "description": "The fulfillment service for the variant",
      "type": ["null", "string"]
    },
    "inventory_management": {
      "description": "The method used to manage inventory for the variant",
      "type": ["null", "string"]
    },
    "option1": {
      "description": "The value for option 1 of the variant",
      "type": ["null", "string"]
    },
    "option2": {
      "description": "The value for option 2 of the variant",
      "type": ["null", "string"]
    },
    "option3": {
      "description": "The value for option 3 of the variant",
      "type": ["null", "string"]
    },
    "created_at": {
      "description": "The date and time when the variant was created",
      "type": ["null", "string"],
      "format": "date-time"
    },
    "updated_at": {
      "description": "The date and time when the variant was last updated",
      "type": ["null", "string"],
      "format": "date-time"
    },
    "taxable": {
      "description": "Indicates whether taxes are applied to the variant",
      "type": ["null", "boolean"]
    },
    "barcode": {
      "description": "The barcode associated with the variant",
      "type": ["null", "string"]
    },
    "grams": {
      "description": "The weight of the variant in grams",
      "type": ["null", "integer"]
    },
    "image_id": {
      "description": "The unique identifier for the image associated with the variant",
      "type": ["null", "integer"]
    },
    "weight": {
      "description": "The weight of the variant",
      "type": ["null", "number"]
    },
    "weight_unit": {
      "description": "The unit of measurement for the weight of the variant",
      "type": ["null", "string"]
    },
    "inventory_item_id": {
      "description": "The unique identifier for the inventory item associated with the variant",
      "type": ["null", "integer"]
    },
    "inventory_quantity": {
      "description": "The current inventory quantity for the variant",
      "type": ["null", "integer"]
    },
    "old_inventory_quantity": {
      "description": "The previous inventory quantity for the variant",
      "type": ["null", "integer"]
    },
    "presentment_prices": {
      "description": "The prices of the variant for presentation in different currencies",
      "type": ["null", "array"],
      "items": {
        "type": ["null", "object"],
        "properties": {
          "price": {
            "description": "The price of the variant in a different currency",
            "type": ["null", "object"],
            "properties": {
              "amount": {
                "description": "The amount of the price",
                "type": ["null", "number"]
              },
              "currency_code": {
                "description": "The currency code of the price",
                "type": ["null", "string"]
              }
            }
          },
          "compare_at_price": {
<<<<<<< HEAD
            "type": ["null", "object"],
            "properties": {
              "amount": {
                "type": ["null", "number"]
              },
              "currency_code": {
                "type": ["null", "string"]
              }
            }
=======
            "description": "The original price of the variant in a different currency before any discount",
            "type": ["null", "number"]
>>>>>>> ba796fdd
          }
        }
      }
    },
    "requires_shipping": {
      "description": "Indicates whether the variant requires shipping",
      "type": ["null", "boolean"]
    },
    "admin_graphql_api_id": {
      "description": "The unique identifier for the variant used by the GraphQL Admin API",
      "type": ["null", "string"]
    },
    "shop_url": {
      "description": "The URL of the shop where the variant is listed",
      "type": ["null", "string"]
    }
  }
}<|MERGE_RESOLUTION|>--- conflicted
+++ resolved
@@ -121,20 +121,17 @@
             }
           },
           "compare_at_price": {
-<<<<<<< HEAD
             "type": ["null", "object"],
             "properties": {
               "amount": {
+                "description": "The amount of the price",
                 "type": ["null", "number"]
               },
               "currency_code": {
+                "description": "The currency code of the price",
                 "type": ["null", "string"]
               }
             }
-=======
-            "description": "The original price of the variant in a different currency before any discount",
-            "type": ["null", "number"]
->>>>>>> ba796fdd
           }
         }
       }
