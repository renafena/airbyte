{
  "streams": [
    {
      "stream": {
        "name": "campaigns",
        "json_schema": {
          "$schema": "http://json-schema.org/draft-04/schema#",
          "type": "object"
        },
        "supported_sync_modes": ["full_refresh"]
      },
      "sync_mode": "full_refresh",
      "destination_sync_mode": "overwrite"
    },
    {
      "stream": {
        "name": "reports",
        "json_schema": {
          "$schema": "http://json-schema.org/draft-04/schema#",
          "type": "object"
        },
        "supported_sync_modes": ["full_refresh"]
      },
      "sync_mode": "full_refresh",
      "destination_sync_mode": "overwrite"
    },
    {
      "stream": {
<<<<<<< HEAD
        "name": "customers",
=======
        "name": "nps",
>>>>>>> 8dfc53dc
        "json_schema": {
          "$schema": "http://json-schema.org/draft-04/schema#",
          "type": "object"
        },
        "supported_sync_modes": ["full_refresh"]
      },
      "sync_mode": "full_refresh",
      "destination_sync_mode": "overwrite"
    },
    {
      "stream": {
        "name": "feedback",
        "json_schema": {
          "$schema": "http://json-schema.org/draft-04/schema#",
          "type": "object"
        },
        "supported_sync_modes": ["full_refresh"]
      },
      "sync_mode": "full_refresh",
      "destination_sync_mode": "overwrite"
    },
    {
      "stream": {
<<<<<<< HEAD
        "name": "outbox",
=======
        "name": "campaigns",
>>>>>>> 8dfc53dc
        "json_schema": {
          "$schema": "http://json-schema.org/draft-04/schema#",
          "type": "object"
        },
        "supported_sync_modes": ["full_refresh"]
      },
      "sync_mode": "full_refresh",
      "destination_sync_mode": "overwrite"
    },
    {
      "stream": {
<<<<<<< HEAD
        "name": "reports",
=======
        "name": "companies",
>>>>>>> 8dfc53dc
        "json_schema": {
          "$schema": "http://json-schema.org/draft-04/schema#",
          "type": "object"
        },
        "supported_sync_modes": ["full_refresh"]
      },
      "sync_mode": "full_refresh",
      "destination_sync_mode": "overwrite"
    },
    {
      "stream": {
        "name": "templates",
        "json_schema": {
          "$schema": "http://json-schema.org/draft-04/schema#",
          "type": "object"
        },
        "supported_sync_modes": ["full_refresh"]
      },
      "sync_mode": "full_refresh",
      "destination_sync_mode": "overwrite"
    }
  ]
}<|MERGE_RESOLUTION|>--- conflicted
+++ resolved
@@ -26,11 +26,18 @@
     },
     {
       "stream": {
-<<<<<<< HEAD
         "name": "customers",
-=======
+        "json_schema": {
+          "$schema": "http://json-schema.org/draft-04/schema#",
+          "type": "object"
+        },
+        "supported_sync_modes": ["full_refresh"]
+      },
+      "sync_mode": "full_refresh",
+      "destination_sync_mode": "overwrite"
+    },
+      "stream": {
         "name": "nps",
->>>>>>> 8dfc53dc
         "json_schema": {
           "$schema": "http://json-schema.org/draft-04/schema#",
           "type": "object"
@@ -54,11 +61,7 @@
     },
     {
       "stream": {
-<<<<<<< HEAD
         "name": "outbox",
-=======
-        "name": "campaigns",
->>>>>>> 8dfc53dc
         "json_schema": {
           "$schema": "http://json-schema.org/draft-04/schema#",
           "type": "object"
@@ -70,11 +73,7 @@
     },
     {
       "stream": {
-<<<<<<< HEAD
-        "name": "reports",
-=======
         "name": "companies",
->>>>>>> 8dfc53dc
         "json_schema": {
           "$schema": "http://json-schema.org/draft-04/schema#",
           "type": "object"
