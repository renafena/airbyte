[build-system]
requires = [ "poetry-core>=1.0.0",]
build-backend = "poetry.core.masonry.api"

[tool.poetry]
<<<<<<< HEAD
version = "1.4.0"
=======
version = "1.3.3"
>>>>>>> 78bf3717
name = "source-pinterest"
description = "Source implementation for Pinterest."
authors = [ "Airbyte <contact@airbyte.io>",]
license = "MIT"
readme = "README.md"
documentation = "https://docs.airbyte.com/integrations/sources/pinterest"
homepage = "https://airbyte.com"
repository = "https://github.com/airbytehq/airbyte"
[[tool.poetry.packages]]
include = "source_pinterest"

[tool.poetry.dependencies]
python = "^3.9,<3.12"
pendulum = "==2.1.2"
airbyte-cdk = "0.80.0"

[tool.poetry.scripts]
source-pinterest = "source_pinterest.run:run"

[tool.poetry.group.dev.dependencies]
requests-mock = "^1.11.0"
pytest-mock = "^3.6.1"
responses = "^0.13.3"
pytest = "^6.1"<|MERGE_RESOLUTION|>--- conflicted
+++ resolved
@@ -3,11 +3,7 @@
 build-backend = "poetry.core.masonry.api"
 
 [tool.poetry]
-<<<<<<< HEAD
 version = "1.4.0"
-=======
-version = "1.3.3"
->>>>>>> 78bf3717
 name = "source-pinterest"
 description = "Source implementation for Pinterest."
 authors = [ "Airbyte <contact@airbyte.io>",]
