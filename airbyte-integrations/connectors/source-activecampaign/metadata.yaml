--- conflicted
+++ resolved
@@ -32,11 +32,9 @@
   tags:
     - language:python
     - cdk:low-code
-<<<<<<< HEAD
   ab_internal:
     ql: 200
     sl: 100
-=======
   connectorTestSuitesOptions:
     - suite: acceptanceTests
       testSecrets:
@@ -45,5 +43,4 @@
           secretStore:
             type: GSM
             alias: airbyte-connector-testing-secret-store
->>>>>>> d7d5fb99
 metadataSpecVersion: "1.0"