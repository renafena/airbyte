--- conflicted
+++ resolved
@@ -9,12 +9,8 @@
   MYSQL,
   MSSQL,
   POSTGRES,
-<<<<<<< HEAD
-  MONGO,
-=======
   ORACLE,
   MONGO,
   SNOWFLAKE,
->>>>>>> 9ec3a5db
   DEFAULT
 }