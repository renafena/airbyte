--- conflicted
+++ resolved
@@ -45,13 +45,10 @@
   private final Duration timeoutCheckDuration;
   private final FeatureFlagClient featureFlagClient;
   private final UUID workspaceId;
-<<<<<<< HEAD
+  private final ExecutorService executorService = Executors.newFixedThreadPool(2);
+  private final Optional<Runnable> customMonitor;
   private final UUID connectionId;
   private final MetricClient metricClient;
-=======
-  private final ExecutorService executorService = Executors.newFixedThreadPool(2);
-  private final Optional<Runnable> customMonitor;
->>>>>>> e528ada1
 
   private boolean hasFailed = false;
 
@@ -66,6 +63,8 @@
     this.heartbeatMonitor = heartbeatMonitor;
     this.featureFlagClient = featureFlagClient;
     this.workspaceId = workspaceId;
+    this.connectionId = connectionId;
+    this.metricClient = metricClient;
     this.customMonitor = Optional.empty();
   }
 
@@ -74,18 +73,17 @@
                                    final Duration timeoutCheckDuration,
                                    final FeatureFlagClient featureFlagClient,
                                    final UUID workspaceId,
-                                   final Optional<Runnable> customMonitor) {
+                                   final Optional<Runnable> customMonitor,
+                                   final UUID connectionId,
+                                   final MetricClient metricClient) {
     this.timeoutCheckDuration = timeoutCheckDuration;
 
     this.heartbeatMonitor = heartbeatMonitor;
     this.featureFlagClient = featureFlagClient;
     this.workspaceId = workspaceId;
-<<<<<<< HEAD
     this.connectionId = connectionId;
     this.metricClient = metricClient;
-=======
     this.customMonitor = customMonitor;
->>>>>>> e528ada1
   }
 
   public Runnable runWithHeartbeatThread(final Runnable runnable) {
