set -e

cd $1

# Fail script on failing command
set -e

# Install dependencies
<<<<<<< HEAD
pip install -r requirements-tests.txt
=======
pip install -q -e .
pip install -q -e '.[tests]'
>>>>>>> 140e0964

# Run the tests
python -m coverage run -m pytest -p no:logging --disable-warnings unit_tests -c pytest.ini
python -m coverage run -m pytest -p no:logging --disable-warnings integration_tests -c pytest.ini<|MERGE_RESOLUTION|>--- conflicted
+++ resolved
@@ -6,12 +6,7 @@
 set -e
 
 # Install dependencies
-<<<<<<< HEAD
 pip install -r requirements-tests.txt
-=======
-pip install -q -e .
-pip install -q -e '.[tests]'
->>>>>>> 140e0964
 
 # Run the tests
 python -m coverage run -m pytest -p no:logging --disable-warnings unit_tests -c pytest.ini
